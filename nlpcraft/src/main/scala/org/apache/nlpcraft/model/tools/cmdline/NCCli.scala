/*
 * Licensed to the Apache Software Foundation (ASF) under one or more
 * contributor license agreements.  See the NOTICE file distributed with
 * this work for additional information regarding copyright ownership.
 * The ASF licenses this file to You under the Apache License, Version 2.0
 * (the "License"); you may not use this file except in compliance with
 * the License.  You may obtain a copy of the License at
 *
 *      http://www.apache.org/licenses/LICENSE-2.0
 *
 * Unless required by applicable law or agreed to in writing, software
 * distributed under the License is distributed on an "AS IS" BASIS,
 * WITHOUT WARRANTIES OR CONDITIONS OF ANY KIND, either express or implied.
 * See the License for the specific language governing permissions and
 * limitations under the License.
 */

package org.apache.nlpcraft.model.tools.cmdline

import java.io._
import java.lang.ProcessBuilder.Redirect
import java.lang.management.ManagementFactory
import java.nio.charset.StandardCharsets
import java.nio.file.Paths
import java.text.DateFormat
import java.{lang, util}
import java.util.Date
import java.util.regex.Pattern
import java.util.zip.ZipInputStream
import com.google.common.base.CaseFormat

import javax.lang.model.SourceVersion
import javax.net.ssl.SSLException
import org.apache.commons.io.IOUtils
import org.apache.commons.io.input.{ReversedLinesFileReader, Tailer, TailerListenerAdapter}
import org.apache.commons.lang3.SystemUtils
import org.apache.commons.lang3.time.DurationFormatUtils
import org.apache.http.HttpResponse
import org.apache.http.client.ResponseHandler
import org.apache.http.client.methods.{HttpGet, HttpPost}
import org.apache.http.client.utils.URIBuilder
import org.apache.http.entity.StringEntity
import org.apache.http.impl.client.HttpClients
import org.apache.http.util.EntityUtils
import org.apache.nlpcraft.common._
import org.apache.nlpcraft.common.ansi.NCAnsi._
import org.apache.nlpcraft.common.ansi.{NCAnsi, NCAnsiProgressBar, NCAnsiSpinner}
import org.apache.nlpcraft.common.ascii.NCAsciiTable
import org.apache.nlpcraft.common.module.NCModule
import org.apache.nlpcraft.common.version.NCVersion
import org.apache.nlpcraft.model.tools.sqlgen.impl.NCSqlModelGeneratorImpl
import org.jline.reader._
import org.jline.reader.impl.DefaultParser
import org.jline.reader.impl.DefaultParser.Bracket
import org.jline.reader.impl.history.DefaultHistory
import org.jline.terminal.{Terminal, TerminalBuilder}
import org.jline.utils.AttributedString
import org.jline.utils.InfoCmp.Capability
import org.apache.nlpcraft.model.tools.cmdline.NCCliRestSpec._
import org.apache.nlpcraft.model.tools.cmdline.NCCliCommands._
import resource.managed

import scala.annotation.tailrec
import scala.collection.JavaConverters._
import scala.collection.mutable
import scala.compat.Platform.currentTime
import scala.compat.java8.OptionConverters._
import scala.util.Try
import scala.util.control.Breaks.{break, breakable}
import scala.util.control.Exception.ignoring

/**
 * NLPCraft CLI.
 */
object NCCli extends App {
    private final val NAME = "NLPCraft CLI"

    /*
     * Disable warnings from Ignite on JDK 11.
     */
    final val JVM_OPTS_RT_WARNS = Seq (
        "--add-opens=java.base/jdk.internal.misc=ALL-UNNAMED",
        "--add-opens=java.base/sun.nio.ch=ALL-UNNAMED",
        "--add-opens=java.base/java.nio=ALL-UNNAMED",
        "--add-opens=java.base/java.io=ALL-UNNAMED",
        "--add-opens=java.base/java.util=ALL-UNNAMED",
        "--add-opens=java.base/java.lang=ALL-UNNAMED",
        "--add-opens=java.management/com.sun.jmx.mbeanserver=ALL-UNNAMED",
        "--add-opens=jdk.internal.jvmstat/sun.jvmstat.monitor=ALL-UNNAMED",
        "--add-opens=java.base/sun.reflect.generics.reflectiveObjects=ALL-UNNAMED",
        "--add-opens=jdk.management/com.sun.management.internal=ALL-UNNAMED",
        "--illegal-access=permit"
    )

    //noinspection RegExpRedundantEscape
    private final val TAILER_PTRN = Pattern.compile("^.*NC[a-zA-Z0-9]+ started \\[[\\d]+ms\\]$")
    private final val CMD_NAME = Pattern.compile("(^\\s*[\\w-]+)(\\s)")
    private final val CMD_PARAM = Pattern.compile("(\\s)(--?[\\w-]+)")

    // Number of server and probe services that need to be started + 1 progress start.
    // Used for progress bar functionality.
    // +==================================================================+
    // | MAKE SURE TO UPDATE THIS VAR WHEN NUMBER OF SERVICES IS CHANGED. |
    // +==================================================================+
    private final val NUM_SRV_SERVICES = 31 /*services*/ + 1 /*progress start*/
<<<<<<< HEAD
    private final val NUM_PRB_SERVICES = 21 /*services*/ + 1 /*progress start*/
=======
    private final val NUM_PRB_SERVICES = 23 /*services*/ + 1 /*progress start*/
>>>>>>> 19d4491f

    private final val SRV_BEACON_PATH = ".nlpcraft/server_beacon"
    private final val PRB_BEACON_PATH = ".nlpcraft/probe_beacon"
    private final val HIST_PATH = ".nlpcraft/.cli_history"

    private final val DFLT_USER_EMAIL = "admin@admin.com"
    private final val DFLT_USER_PASSWD = "admin"

    private final val VER = NCVersion.getCurrent
    private final val CP_WIN_NIX_SEPS_REGEX = "[:;]"
    private final val CP_SEP = File.pathSeparator
    private final val JAVA = U.sysEnv("NLPCRAFT_CLI_JAVA").getOrElse(new File(SystemUtils.getJavaHome, s"bin/java${if (SystemUtils.IS_OS_UNIX) "" else ".exe"}").getAbsolutePath)
    private final val USR_WORK_DIR = SystemUtils.USER_DIR
    private final val USR_HOME_DIR = SystemUtils.USER_HOME
    private final val INSTALL_HOME = U.sysEnv("NLPCRAFT_CLI_INSTALL_HOME").getOrElse(USR_WORK_DIR)
    private final val JAVA_CP = U.sysEnv("NLPCRAFT_CLI_CP").getOrElse(ManagementFactory.getRuntimeMXBean.getClassPath)
    private final val SCRIPT_NAME = U.sysEnv("NLPCRAFT_CLI_SCRIPT").getOrElse(s"nlpcraft.${if (SystemUtils.IS_OS_UNIX) "sh" else "cmd"}")
    private final val PROMPT = if (SCRIPT_NAME.endsWith("cmd")) ">" else "$"
    private final val IS_SCRIPT = U.sysEnv("NLPCRAFT_CLI").isDefined
    private final val T___ = "    "
    private final val OPEN_BRK = Seq('[', '{', '(')
    private final val CLOSE_BRK = Seq(']', '}', ')')
    private final val BRK_PAIR = OPEN_BRK.zip(CLOSE_BRK).toMap ++ CLOSE_BRK.zip(OPEN_BRK).toMap // Pair for each open or close bracket.

    private var exitStatus = 0

    private var term: Terminal = _

    NCModule.setModule(NCModule.CLI)

    // See NCProbeMdo.
    case class Probe(
        probeToken: String,
        probeId: String,
        probeGuid: String,
        probeApiVersion: String,
        probeApiDate: String,
        osVersion: String,
        osName: String,
        osArch: String,
        startTstamp: Long,
        tmzId: String,
        tmzAbbr: String,
        tmzName: String,
        userName: String,
        javaVersion: String,
        javaVendor: String,
        hostName: String,
        hostAddr: String,
        macAddr: String,
        models: Array[ProbeModel]
    )

    // See NCProbeModelMdo.
    case class ProbeModel(
        id: String,
        name: String,
        version: String,
        enabledBuiltInTokens: Array[String]
    )

    case class ProbeAllResponse(
        probes: Array[Probe],
        status: String
    )

    case class SplitError(index: Int)
        extends Exception

    case class UnknownCommand(cmd: String)
        extends IllegalArgumentException(s"Unknown command ${c("'" + cmd + "'")}, type ${c("'help'")} to get help.")

    case class NoLocalServer()
        extends IllegalStateException(s"Local server not found, use $C'start-server'$RST command to start one.")

    case class NoLocalProbe()
        extends IllegalStateException(s"Local probe not found, use $C'start-probe'$RST command to start one.")

    case class MissingParameter(cmd: Command, paramId: String)
        extends IllegalArgumentException(
            s"Missing mandatory parameter $C${"'" + cmd.params.find(_.id == paramId).get.names.head + "'"}$RST, " +
            s"type $C'help --cmd=${cmd.name}'$RST to get help."
        )

    case class NotSignedIn()
        extends IllegalStateException(s"Not signed in. Use ${c("'signin'")} command to sign in first.")

    case class MissingMandatoryJsonParameters(cmd: Command, missingParams: Seq[RestSpecParameter], path: String)
        extends IllegalArgumentException(
            s"Missing mandatory JSON parameters (${missingParams.map(s ⇒ y(s.name)).mkString(",")}) " +
            s"for $C${"'" + cmd.name + s" --path=$path'"}$RST, type $C'help --cmd=${cmd.name}'$RST to get help."
        )

    case class InvalidParameter(cmd: Command, paramId: String)
        extends IllegalArgumentException(
            s"Invalid parameter $C${"'" + cmd.params.find(_.id == paramId).get.names.head + "'"}$RST, " +
            s"type $C'help --cmd=${cmd.name}'$RST to get help."
        )

    case class InvalidJsonParameter(cmd: Command, param: String)
        extends IllegalArgumentException(
            s"Invalid JSON parameter $C${"'" + param + "'"}$RST, " +
            s"type $C'help --cmd=${cmd.name}'$RST to get help."
        )

    case class HttpError(httpCode: Int)
        extends IllegalStateException(s"REST error (HTTP ${c(httpCode)}).")

    case class MalformedJson()
        extends IllegalStateException(s"Malformed JSON. ${c("Tip:")} on Windows make sure to escape double quotes.")

    case class TooManyArguments(cmd: Command)
        extends IllegalArgumentException(s"Too many arguments, type $C'help --cmd=${cmd.name}'$RST to get help.")

    case class NotEnoughArguments(cmd: Command)
        extends IllegalArgumentException(s"Not enough arguments, type $C'help --cmd=${cmd.name}'$RST to get help.")

    // Project templates for 'gen-project' command.
    private lazy val PRJ_TEMPLATES: Map[String, Seq[String]] = {
        val m = mutable.HashMap.empty[String, Seq[String]]

        try
            managed(new ZipInputStream(U.getStream("cli/templates.zip"))) acquireAndGet { zis ⇒
                var entry = zis.getNextEntry

                while (entry != null) {
                    val buf = new StringWriter

                    IOUtils.copy(zis, buf, StandardCharsets.UTF_8)

                    m += entry.getName → buf.toString.split("\n")

                    entry = zis.getNextEntry
                }
            }
        catch {
            case e: IOException ⇒ throw new NCE(s"Failed to read templates", e)
        }

        m.toMap
    }

    case class HttpRestResponse(
        code: Int,
        data: String
    )

    case class ReplState(
        var isServerOnline: Boolean = false,
        var isProbeOnline: Boolean = false,
        var accessToken: Option[String] = None, // Access token obtain with 'userEmail'.
        var userEmail: Option[String] = None, // Email of the user with 'accessToken'.
        var serverLog: Option[File] = None,
        var probeLog: Option[File] = None,
        var probes: List[Probe] = Nil // List of connected probes.
    ) {
        /**
         * Resets server sub-state.
         */
        def resetServer(): Unit = {
            isServerOnline = false
            accessToken = None
            userEmail = None
            serverLog = None
            probes = Nil
        }

        /**
         * Resets probe sub-state.
         */
        def resetProbe(): Unit = {
            isProbeOnline = false
            probeLog = None
        }
    }

    private val state = ReplState()

    private final val NO_LOGO_CMD = CMDS.find(_.name == "no-logo").get
    private final val NO_ANSI_CMD = CMDS.find(_.name == "no-ansi").get
    private final val ANSI_CMD = CMDS.find(_.name == "ansi").get
    private final val QUIT_CMD = CMDS.find(_.name == "quit").get
    private final val HELP_CMD = CMDS.find(_.name == "help").get
    private final val REST_CMD = CMDS.find(_.name == "rest").get
    private final val CALL_CMD = CMDS.find(_.name == "call").get
    private final val ASK_CMD = CMDS.find(_.name == "ask").get
    private final val SUGSYN_CMD = CMDS.find(_.name == "sugsyn").get
    private final val STOP_SRV_CMD = CMDS.find(_.name == "stop-server").get
    private final val SRV_INFO_CMD = CMDS.find(_.name == "info-server").get
    private final val PRB_INFO_CMD = CMDS.find(_.name == "info-probe").get
    private final val STOP_PRB_CMD = CMDS.find(_.name == "stop-probe").get

    /**
     * @param cmd
     * @param args
     * @param id
     * @param dflt
     */
    @throws[MissingParameter]
    private def getParam(cmd: Command, args: Seq[Argument], id: String, dflt: String = null): String =
        args.find(_.parameter.id == id).flatMap(_.value) match {
            case Some(v) ⇒ v
            case None ⇒
                if (dflt == null)
                    throw MissingParameter(cmd, id)

                dflt
        }

    @throws[InvalidParameter]
    private def getIntParam(cmd: Command, args: Seq[Argument], id: String, dflt: Int): Int = {
        getParamOpt(cmd, args, id) match {
            case Some(num) ⇒
                try
                    Integer.parseInt(num)
                catch {
                    case _: Exception ⇒ throw InvalidParameter(cmd, id)
                }

            case None ⇒ dflt // Default.
        }
    }

    @throws[InvalidParameter]
    private def getDoubleParam(cmd: Command, args: Seq[Argument], id: String, dflt: Double): Double = {
        getParamOpt(cmd, args, id) match {
            case Some(num) ⇒
                try
                    java.lang.Double.parseDouble(num)
                catch {
                    case _: Exception ⇒ throw InvalidParameter(cmd, id)
                }

            case None ⇒ dflt // Default.
        }
    }

    /**
     * @param cmd
     * @param args
     * @param id
     */
    private def getParamOpt(cmd: Command, args: Seq[Argument], id: String): Option[String] =
        args.find(_.parameter.id == id).flatMap(_.value)

    /**
     * @param cmd
     * @param args
     * @param id
     */
    private def isParam(cmd: Command, args: Seq[Argument], id: String): Boolean =
        args.find(_.parameter.id == id).nonEmpty

    /**
     * @param cmd
     * @param args
     * @param id
     */
    private def getParamOrNull(cmd: Command, args: Seq[Argument], id: String): String =
        args.find(_.parameter.id == id) match {
            case Some(arg) ⇒ U.trimQuotes(arg.value.get)
            case None ⇒ null
        }

    /**
     *
     * @param cmd
     * @param args
     * @param id
     * @return
     */
    private def getFlagParam(cmd: Command, args: Seq[Argument], id: String, dflt: Boolean): Boolean =
        args.find(_.parameter.id == id) match {
            case Some(b) ⇒ true
            case None ⇒ dflt
        }

    /**
     *
     * @param cmd
     * @param args
     * @param id
     * @return
     */
    private def getCpParam(cmd: Command, args: Seq[Argument], id: String): String =
        getParamOpt(cmd, args, id) match {
            case Some(path) ⇒ normalizeCp(U.trimQuotes(path))
            case None ⇒ null
        }

    /**
     *
     * @param cmd
     * @param args
     * @param id
     * @return
     */
    private def getPathParam(cmd: Command, args: Seq[Argument], id: String, dflt: String = null): String = {
        def makePath(p: String): String = {
            val normPath = refinePath(U.trimQuotes(p))

            checkFilePath(normPath)

            normPath
        }

        getParamOpt(cmd, args, id) match {
            case Some(path) ⇒ makePath(path)
            case None ⇒ if (dflt == null) null else makePath(dflt)
        }
    }

    /**
     *
     * @param path
     */
    private def refinePath(path: String): String = {
        require(path != null)

        if (path.nonEmpty && path.head == '~') new File(SystemUtils.getUserHome, path.tail).getAbsolutePath else path
    }

    /**
     *
     * @param path
     */
    private def checkFilePath(path: String): Unit = {
        val file = new File(path)

        if (!file.exists() || !file.isFile)
            throw new IllegalArgumentException(s"File not found: ${c(file.getAbsolutePath)}")
    }

    /**
     * Checks whether given list of models contains class names outside of NLPCraft project.
     *
     * @param mdls Comma-separated list of fully qualified class names for data models.
     * @return
     */
    private def hasExternalModels(mdls: String): Boolean =
        U.splitTrimFilter(mdls, ",").exists(!_.startsWith("org.apache.nlpcraft."))

    /**
     * Handles tilda and checks that every component of the given class path exists relative to the current user working
     * directory of this process.
     *
     * @param cp Classpath to normalize.
     * @return
     */
    private def normalizeCp(cp: String): String =
        U.splitTrimFilter(cp, CP_WIN_NIX_SEPS_REGEX).map(refinePath).map(path ⇒ {
            val normPath = refinePath(path)

            if (!normPath.contains("*") && !new File(normPath).exists())
                throw new IllegalStateException(s"Classpath not found: ${c(path)}")
            else
                normPath
        })
        .mkString(CP_SEP)

    /**
     *
     */
    private def cleanUpTempFiles(): Unit = {
        val tstamp = currentTime - 1000 * 60 * 60 * 24 * 2 // 2 days ago.

        val files = new File(SystemUtils.getUserHome, ".nlpcraft").listFiles()
        
        if (files != null)
            for (file <- files)
                if (file.lastModified() < tstamp) {
                    val name = file.getName
    
                    if (name.startsWith("server_log") || name.startsWith("server_log") || name.startsWith(".pid_"))
                        file.delete()
                }
    }

    /**
     *
     * @param endpoint
     * @return
     */
    private def restHealth(endpoint: String): Int =
        httpGet(endpoint, "health", mkHttpHandler(_.getStatusLine.getStatusCode))

    /**
     *
     * @param cmd Command descriptor.
     * @param args Arguments, if any, for this command.
     * @param repl Whether or not executing from REPL.
     */
    private [cmdline] def cmdRest(cmd: Command, args: Seq[Argument], repl: Boolean): Unit = {
        val restPath = getParam(cmd, args, "path") // REST call path (NOT a file system path).
        val json = U.trimQuotes(getParam(cmd, args, "json"))

        httpRest(cmd, restPath, json)
    }

    /**
     * @param cmd  Command descriptor.
     * @param args Arguments, if any, for this command.
     * @param repl Whether or not running from REPL.
     */
    private [cmdline] def cmdStartServer(cmd: Command, args: Seq[Argument], repl: Boolean): Unit = {
        val cfgPath = getPathParam(cmd, args, "config")
        val igniteCfgPath = getPathParam(cmd, args, "igniteConfig")
        val noWait = getFlagParam(cmd, args, "noWait", false)
        val timeoutMins = getIntParam(cmd, args, "timeoutMins", 2)
        val jvmOpts = getParamOpt(cmd, args, "jvmopts") match {
            case Some(opts) ⇒ U.splitTrimFilter(U.trimQuotes(opts), " ")
            case None ⇒ Seq("-ea", "-Xms2048m", "-XX:+UseG1GC")
        }

        // Ensure that there isn't another local server running.
        loadServerBeacon() match {
            case Some(b) ⇒ throw new IllegalStateException(
                s"Existing server (pid ${c(b.pid)}) detected. " +
                s"Use ${c("'stop-server'")} command to stop it, if necessary."
            )
            case None ⇒ ()
        }

        val logTstamp = currentTime

        // Server log redirect.
        val output = new File(SystemUtils.getUserHome, s".nlpcraft/server_log_$logTstamp.txt")

        // Store in REPL state right away.
        state.serverLog = Some(output)

        var srvArgs = mutable.ArrayBuffer.empty[String]

        srvArgs += JAVA
        srvArgs ++= jvmOpts

        JVM_OPTS_RT_WARNS.foreach(srvArgs += _)

        srvArgs += "-DNLPCRAFT_ANSI_COLOR_DISABLED=true" // No ANSI colors for text log output to the file.
        srvArgs += "-cp"
        srvArgs += JAVA_CP
        srvArgs += "org.apache.nlpcraft.NCStart"
        srvArgs += "-server"

        if (cfgPath != null)
            srvArgs += s"-config=$cfgPath"
        if (igniteCfgPath != null)
            srvArgs += s"-igniteConfig=$igniteCfgPath"

        val srvPb = new ProcessBuilder(srvArgs.asJava)

        srvPb.directory(new File(USR_WORK_DIR))
        srvPb.redirectErrorStream(true)

        val bleachPb = new ProcessBuilder(
            JAVA,
            "-ea",
            "-cp",
            s"$JAVA_CP",
            "org.apache.nlpcraft.model.tools.cmdline.NCCliAnsiBleach"
        )

        bleachPb.directory(new File(USR_WORK_DIR))
        bleachPb.redirectOutput(Redirect.appendTo(output))

        try {
            // Start the 'server | bleach > server log output' process pipeline.
            val procs = ProcessBuilder.startPipeline(Seq(srvPb, bleachPb).asJava)

            val srvPid = procs.get(0).pid()

            // Store mapping file between PID and timestamp (once we have server PID).
            // Note that the same timestamp is used in server log file.
            ignoring(classOf[IOException]) {
                new File(SystemUtils.getUserHome, s".nlpcraft/.pid_${srvPid}_tstamp_$logTstamp").createNewFile()
            }

            logln(s"Server output: ${c(output.getAbsolutePath)}")

            /**
             *
             */
            def showTip(): Unit = {
                val tbl = new NCAsciiTable()

                tbl += (s"${g("stop-server")}", "Stop the server.")
                tbl += (s"${g("info-server")}", "Get server information.")
                tbl += (s"${g("ping-server")}", "Ping the server.")
                tbl += (s"${g("tail-server")}", "Tail the server log.")

                logln(s"Handy commands:\n${tbl.toString}")
            }

            if (noWait) {
                logln(s"Server is starting...")

                showTip()
            }
            else {
                val progressBar = new NCAnsiProgressBar(
                    term.writer(),
                    NUM_SRV_SERVICES,
                    15,
                    true,
                    // ANSI is NOT disabled & we ARE NOT running from IDEA or Eclipse...
                    NCAnsi.isEnabled && IS_SCRIPT
                )

                log(s"Server is starting ")

                progressBar.start()

                // Tick progress bar "almost" right away to indicate the progress start.
                new Thread(() => {
                    Thread.sleep(1.secs)

                    progressBar.ticked()
                })
                .start()

                val tailer = Tailer.create(
                    state.serverLog.get,
                    new TailerListenerAdapter {
                        override def handle(line: String): Unit = {
                            if (TAILER_PTRN.matcher(line).matches())
                                progressBar.ticked()
                        }
                    },
                    500.ms
                )

                var beacon: NCCliServerBeacon = null
                var online = false
                val endOfWait = currentTime + timeoutMins.mins

                while (currentTime < endOfWait && !online && ProcessHandle.of(srvPid).isPresent) {
                    if (progressBar.completed) {
                        // First, load the beacon, if any.
                        if (beacon == null)
                            beacon = loadServerBeacon(autoSignIn = true).orNull

                        // Once beacon is loaded, ensure that REST endpoint is live.
                        if (beacon != null)
                            online = Try(restHealth("http://" + beacon.restEndpoint) == 200).getOrElse(false)
                    }

                    if (!online)
                        Thread.sleep(2.secs) // Check every 2 secs.
                }

                tailer.stop()
                progressBar.stop()

                if (!online && currentTime >= endOfWait) // Timed out - attempt to kill the timed out process...
                    ProcessHandle.of(srvPid).asScala match {
                        case Some(ph) ⇒
                            ph.destroy()

                            if (beacon != null && beacon.beaconPath != null)
                                new File(beacon.beaconPath).delete()

                        case None ⇒ ()
                    }

                if (!online) {
                    logln(r(" [Error]"))

                    error(s"Server start failed, check full log for errors: ${c(output.getAbsolutePath)}")

                    tailFile(output.getAbsolutePath, 20)
                }
                else {
                    logln(g(" [OK]"))

                    logServerInfo(beacon)

                    showTip()
                }
            }
        }
        catch {
            case e: Exception ⇒ error(s"Server failed to start: ${y(e.getLocalizedMessage)}")
        }
    }

    /**
     * @param cmd  Command descriptor.
     * @param args Arguments, if any, for this command.
     * @param repl Whether or not running from REPL.
     */
    private [cmdline] def cmdTestModel(cmd: Command, args: Seq[Argument], repl: Boolean): Unit = {
        if (loadServerBeacon().isEmpty)
            throw NoLocalServer()

        val cfgPath = getPathParam(cmd, args, "config")
        val addCp = getCpParam(cmd, args, "cp")
        val mdls = getParamOrNull(cmd, args, "models")
        val jvmOpts = getParamOpt(cmd, args, "jvmopts") match {
            case Some(opts) ⇒ U.splitTrimFilter(U.trimQuotes(opts), " ")
            case None ⇒ Seq("-ea", "-Xms1024m")
        }

        if (mdls != null) {
            if (hasExternalModels(mdls) && addCp == null)
                throw new IllegalStateException(
                    s"Additional classpath is required when deploying your own models. " +
                    s"Use ${c("--cp")} parameters to provide additional classpath.")
        }

        if (mdls == null && addCp != null)
            warn(s"Additional classpath (${c("--cp")}) but no models (${c("--models")}).")

        var jvmArgs = mutable.ArrayBuffer.empty[String]

        jvmArgs += JAVA
        jvmArgs ++= jvmOpts

        JVM_OPTS_RT_WARNS.foreach(jvmArgs += _)

        if (cfgPath != null)
            jvmArgs += s"-DNLPCRAFT_PROBE_CONFIG=$cfgPath"

        if (mdls != null)
            jvmArgs += s"-DNLPCRAFT_TEST_MODELS=$mdls"

        if (!NCAnsi.isEnabled)
            jvmArgs += "-DNLPCRAFT_ANSI_COLOR_DISABLED=true"

        jvmArgs += "-cp"

        if (addCp != null)
            jvmArgs += s"$JAVA_CP$CP_SEP$addCp".replace(s"$CP_SEP$CP_SEP", CP_SEP)
        else
            jvmArgs += JAVA_CP

        jvmArgs += "org.apache.nlpcraft.model.tools.test.NCTestAutoModelValidator"

        val validatorPb = new ProcessBuilder(jvmArgs.asJava)

        validatorPb.directory(new File(USR_WORK_DIR))
        validatorPb.inheritIO()

        try {
            validatorPb.start().onExit().get()
        }
        catch {
            case _: InterruptedException ⇒ () // Ignore.
            case e: Exception ⇒ error(s"Failed to run model validator: ${y(e.getLocalizedMessage)}")
        }
    }

    /**
     * @param cmd  Command descriptor.
     * @param args Arguments, if any, for this command.
     * @param repl Whether or not running from REPL.
     */
    private [cmdline] def cmdStartProbe(cmd: Command, args: Seq[Argument], repl: Boolean): Unit = {
        // Ensure that there is a local server running since probe
        // cannot finish its start unless there's a server to connect to.
        if (loadServerBeacon().isEmpty)
            throw NoLocalServer()

        // Ensure that there isn't another local probe running.
        loadProbeBeacon() match {
            case Some(b) ⇒ throw new IllegalStateException(
                s"Existing probe (pid ${c(b.pid)}) detected. " +
                s"Use ${c("'stop-probe'")} command to stop it, if necessary."
            )
            case None ⇒ ()
        }

        val cfgPath = getPathParam(cmd, args, "config")
        val noWait = getFlagParam(cmd, args, "noWait", false)
        val addCp = getCpParam(cmd, args, "cp")
        val timeoutMins = getIntParam(cmd, args, "timeoutMins", 1)
        val mdls = getParamOrNull(cmd, args, "models")
        val jvmOpts = getParamOpt(cmd, args, "jvmopts") match {
            case Some(opts) ⇒ U.splitTrimFilter(U.trimQuotes(opts), " ")
            case None ⇒ Seq("-ea", "-Xms1024m")
        }

        if (mdls != null) {
            if (hasExternalModels(mdls) && addCp == null)
                throw new IllegalStateException(
                    s"Additional classpath is required when deploying your own models. " +
                    s"Use ${c("--cp")} parameters to provide additional classpath.")
        }

        if (mdls == null && addCp != null)
            warn(s"Additional classpath (${c("--cp")}) but no models (${c("--models")}).")

        val logTstamp = currentTime

        // Server log redirect.
        val output = new File(SystemUtils.getUserHome, s".nlpcraft/probe_log_$logTstamp.txt")

        // Store in REPL state right away.
        state.probeLog = Some(output)

        var prbArgs = mutable.ArrayBuffer.empty[String]

        prbArgs += JAVA
        prbArgs ++= jvmOpts

        JVM_OPTS_RT_WARNS.foreach(prbArgs += _)

        prbArgs += "-DNLPCRAFT_ANSI_COLOR_DISABLED=true" // No ANSI colors for text log output to the file.

        if (mdls != null)
            prbArgs += "-Dconfig.override_with_env_vars=true"

        prbArgs += "-cp"
        prbArgs += (if (addCp == null) JAVA_CP else s"$JAVA_CP$CP_SEP$addCp".replace(s"$CP_SEP$CP_SEP", CP_SEP))
        prbArgs += "org.apache.nlpcraft.NCStart"
        prbArgs += "-probe"

        if (cfgPath != null)
            prbArgs += s"-config=$cfgPath"

        val prbPb = new ProcessBuilder(prbArgs.asJava)

        if (mdls != null)
            prbPb.environment().put("CONFIG_FORCE_nlpcraft_probe_models", mdls)

        prbPb.directory(new File(USR_WORK_DIR))
        prbPb.redirectErrorStream(true)

        val bleachPb = new ProcessBuilder(
            JAVA,
            "-ea",
            "-cp",
            JAVA_CP,
            "org.apache.nlpcraft.model.tools.cmdline.NCCliAnsiBleach"
        )

        bleachPb.directory(new File(USR_WORK_DIR))
        bleachPb.redirectOutput(Redirect.appendTo(output))

        try {
            // Start the 'probe | bleach > probe log output' process pipeline.
            val procs = ProcessBuilder.startPipeline(Seq(prbPb, bleachPb).asJava)

            val prbPid = procs.get(0).pid()

            // Store mapping file between PID and timestamp (once we have probe PID).
            // Note that the same timestamp is used in probe log file.
            ignoring(classOf[IOException]) {
                new File(SystemUtils.getUserHome, s".nlpcraft/.pid_${prbPid}_tstamp_$logTstamp").createNewFile()
            }

            logln(s"Probe output: ${c(output.getAbsolutePath)}")

            /**
             *
             */
            def showTip(): Unit = {
                val tbl = new NCAsciiTable()

                tbl += (s"${g("stop-probe")}", "Stop the probe.")
                tbl += (s"${g("info")}", "Get server & probe information.")

                logln(s"Handy commands:\n${tbl.toString}")
            }

            if (noWait) {
                logln(s"Probe is starting...")

                showTip()
            }
            else {
                val progressBar = new NCAnsiProgressBar(
                    term.writer(),
                    NUM_PRB_SERVICES,
                    15,
                    true,
                    // ANSI is NOT disabled & we ARE NOT running from IDEA or Eclipse...
                    NCAnsi.isEnabled && IS_SCRIPT
                )

                log(s"Probe is starting ")

                progressBar.start()

                // Tick progress bar "almost" right away to indicate the progress start.
                new Thread(() => {
                    Thread.sleep(1.secs)

                    progressBar.ticked()
                })
                .start()

                val tailer = Tailer.create(
                    state.probeLog.get,
                    new TailerListenerAdapter {
                        override def handle(line: String): Unit = {
                            if (TAILER_PTRN.matcher(line).matches())
                                progressBar.ticked()
                        }
                    },
                    500.ms
                )

                var beacon: NCCliProbeBeacon = null
                val endOfWait = currentTime + timeoutMins.mins

                while (currentTime < endOfWait && beacon == null && ProcessHandle.of(prbPid).isPresent) {
                    if (progressBar.completed) {
                        // Load the beacon, if any.
                        if (beacon == null)
                            beacon = loadProbeBeacon().orNull
                    }

                    if (beacon == null)
                        Thread.sleep(2.secs) // Check every 2 secs.
                }

                tailer.stop()
                progressBar.stop()

                if (currentTime >= endOfWait)
                    ProcessHandle.of(prbPid).asScala match {
                        case Some(ph) ⇒
                            ph.destroy()

                            if (beacon != null && beacon.beaconPath != null)
                                new File(beacon.beaconPath).delete()

                        case None ⇒ ()
                    }

                if (beacon == null) {
                    logln(r(" [Error]"))

                    error(s"Probe start failed, check full log for errors: ${c(output.getAbsolutePath)}")

                    tailFile(output.getAbsolutePath, 20)
                }
                else {
                    logln(g(" [OK]"))

                    logProbeInfo(beacon)

                    showTip()
                }
            }
        }
        catch {
            case e: Exception ⇒ error(s"Probe failed to start: ${y(e.getLocalizedMessage)}")
        }
    }

    /**
     *
     * @return
     */
    private def getRestEndpointFromBeacon: String =
        loadServerBeacon() match {
            case Some(beacon) ⇒ s"http://${beacon.restEndpoint}"
            case None ⇒ throw NoLocalServer()
        }

    /**
     *
     * @param path
     * @param lines
     */
    private def tailFile(path: String, lines: Int): Unit =
        try
            managed(new ReversedLinesFileReader(new File(path), StandardCharsets.UTF_8)) acquireAndGet { in ⇒
                var tail = List.empty[String]

                breakable {
                    for (_ ← 0 until lines)
                        in.readLine() match {
                            case null ⇒ break
                            case line ⇒ tail ::= line
                        }
                }

                val cnt = tail.size

                logln(bb(w(s"+----< ${K}Last $cnt log lines $W>---")))
                tail.foreach(line ⇒ logln(s"${bb(w("| "))}  $line"))
                logln(bb(w(s"+----< ${K}Last $cnt log lines $W>---")))
            }
        catch {
            case e: Exception ⇒ error(s"Failed to read log file: ${e.getLocalizedMessage}")
        }

    /**
     * @param cmd  Command descriptor.
     * @param args Arguments, if any, for this command.
     * @param repl Whether or not executing from REPL.
     */
    private [cmdline] def cmdTailServer(cmd: Command, args: Seq[Argument], repl: Boolean): Unit = {
        val lines = getIntParam(cmd, args, "lines", 20)

        if (lines <= 0)
            throw InvalidParameter(cmd, "lines")

        loadServerBeacon() match {
            case Some(beacon) ⇒ tailFile(beacon.logPath, lines)
            case None ⇒ throw NoLocalServer()
        }
    }

    /**
     * @param cmd  Command descriptor.
     * @param args Arguments, if any, for this command.
     * @param repl Whether or not executing from REPL.
     */
    private [cmdline] def cmdTailProbe(cmd: Command, args: Seq[Argument], repl: Boolean): Unit = {
        val lines = getIntParam(cmd, args, "lines", 20)

        if (lines <= 0)
            throw InvalidParameter(cmd, "lines")

        loadProbeBeacon() match {
            case Some(beacon) ⇒ tailFile(beacon.logPath, lines)
            case None ⇒ throw NoLocalProbe()
        }
    }

    /**
     * @param cmd  Command descriptor.
     * @param args Arguments, if any, for this command.
     * @param repl Whether or not executing from REPL.
     */
    private [cmdline] def cmdPingServer(cmd: Command, args: Seq[Argument], repl: Boolean): Unit = {
        val num = getIntParam(cmd, args, "number", 1)

        var i = 0

        val endpoint = getRestEndpointFromBeacon

        while (i < num) {
            log(s"(${i + 1} of $num) pinging server at ${b(endpoint)} ")

            val spinner = new NCAnsiSpinner(
                term.writer(),
                // ANSI is NOT disabled & we ARE NOT running from IDEA or Eclipse...
                NCAnsi.isEnabled && IS_SCRIPT
            )

            spinner.start()

            val startMs = currentTime

            try
                restHealth(endpoint) match {
                    case 200 ⇒
                        spinner.stop()

                        logln(g("OK") + " " + c(s"[${currentTime - startMs}ms]"))

                    case code: Int ⇒
                        spinner.stop()

                        logln(r("FAIL") + s" [HTTP ${y(code.toString)}]")
                }
            catch {
                case _: SSLException ⇒
                    spinner.stop()

                    logln(r("FAIL") + s" ${y("[SSL error]")}")

                case _: IOException ⇒
                    spinner.stop()

                    logln(r("FAIL") + s" ${y("[I/O error]")}")
            }

            i += 1

            if (i < num)
                // Pause between pings.
                Thread.sleep(500.ms)
        }
    }

    /**
     * Loads and returns server beacon file.
     *
     * @param autoSignIn
     * @return
     */
    private def loadServerBeacon(autoSignIn: Boolean = false): Option[NCCliServerBeacon] = {
        val beaconOpt = try {
            val beacon = (
                managed(
                    new ObjectInputStream(
                        new FileInputStream(
                            new File(SystemUtils.getUserHome, SRV_BEACON_PATH)
                        )
                    )
                ) acquireAndGet {
                    _.readObject()
                }
            )
            .asInstanceOf[NCCliServerBeacon]

            ProcessHandle.of(beacon.pid).asScala match {
                case Some(ph) ⇒
                    beacon.ph = ph

                    // See if we can detect server log if server was started by this script.
                    val files = new File(SystemUtils.getUserHome, ".nlpcraft").listFiles(new FilenameFilter {
                        override def accept(dir: File, name: String): Boolean =
                            name.startsWith(s".pid_$ph")
                    })

                    if (files.size == 1) {
                        val split = files(0).getName.split("_")

                        if (split.size == 4) {
                            val logFile = new File(SystemUtils.getUserHome, s".nlpcraft/server_log_${split(3)}.txt")

                            if (logFile.exists())
                                beacon.logPath = logFile.getAbsolutePath
                        }
                    }

                    Some(beacon)
                case None ⇒
                    // Attempt to clean up stale beacon file.
                    new File(SystemUtils.getUserHome, SRV_BEACON_PATH).delete()

                    None
            }
        }
        catch {
            case _: Exception ⇒ None
        }

        beaconOpt match {
            case Some(beacon) ⇒
                state.isServerOnline = true

                try {
                    val baseUrl = "http://" + beacon.restEndpoint

                    // Attempt to signin with the default account.
                    if (autoSignIn && state.accessToken.isEmpty)
                        httpPostResponseJson(
                            baseUrl,
                            "signin",
                            s"""{"email": "$DFLT_USER_EMAIL", "passwd": "$DFLT_USER_PASSWD"}""") match {
                            case Some(json) ⇒
                                Option(Try(U.getJsonStringField(json, "acsTok"))) match {
                                    case Some(tok) ⇒
                                        state.userEmail = Some(DFLT_USER_EMAIL)
                                        state.accessToken = Some(tok.get)
                                    case None ⇒
                                        state.userEmail = None
                                        state.accessToken = None

                                }
                            case None ⇒ ()
                        }

                    // Attempt to get all connected probes if successfully signed in prior.
                    if (state.accessToken.isDefined)
                        httpPostResponseJson(
                            baseUrl,
                            "probe/all",
                            "{\"acsTok\": \"" + state.accessToken.get + "\"}") match {
                            case Some(json) ⇒ state.probes =
                                Try(
                                    U.jsonToObject[ProbeAllResponse](json, classOf[ProbeAllResponse]).probes.toList
                                ).getOrElse(Nil)
                            case None ⇒ ()
                        }
                }
                catch {
                    case _: Exception ⇒
                        // Reset REPL state.
                        state.resetServer()
                }

            case None ⇒
                // Reset REPL state.
                state.resetServer()
        }

        beaconOpt
    }

    /**
     * Loads and returns probe beacon file.
     *
     * @return
     */
    private def loadProbeBeacon(): Option[NCCliProbeBeacon] = {
        val beaconOpt = try {
            val beacon = (
                managed(
                    new ObjectInputStream(
                        new FileInputStream(
                            new File(SystemUtils.getUserHome, PRB_BEACON_PATH)
                        )
                    )
                ) acquireAndGet {
                    _.readObject()
                }
            )
            .asInstanceOf[NCCliProbeBeacon]

            ProcessHandle.of(beacon.pid).asScala match {
                case Some(ph) ⇒
                    beacon.ph = ph

                    // See if we can detect probe log if server was started by this script.
                    val files = new File(SystemUtils.getUserHome, ".nlpcraft").listFiles(new FilenameFilter {
                        override def accept(dir: File, name: String): Boolean =
                            name.startsWith(s".pid_$ph")
                    })

                    if (files.size == 1) {
                        val split = files(0).getName.split("_")

                        if (split.size == 4) {
                            val logFile = new File(SystemUtils.getUserHome, s".nlpcraft/probe_log_${split(3)}.txt")

                            if (logFile.exists())
                                beacon.logPath = logFile.getAbsolutePath
                        }
                    }

                    Some(beacon)

                case None ⇒
                    // Attempt to clean up stale beacon file.
                    new File(SystemUtils.getUserHome, PRB_BEACON_PATH).delete()

                    None
            }
        }
        catch {
            case _: Exception ⇒ None
        }

        beaconOpt match {
            case Some(_) ⇒ state.isProbeOnline = true
            case None ⇒ state.resetProbe()
        }

        beaconOpt
    }

    /**
     * @param cmd  Command descriptor.
     * @param args Arguments, if any, for this command.
     * @param repl Whether or not executing from REPL.
     */
    private [cmdline] def cmdQuit(cmd: Command, args: Seq[Argument], repl: Boolean): Unit =
        if (repl) {
            loadServerBeacon() match {
                case Some(b) ⇒ warn(s"Local server (pid ${c(b.pid)}) is still running.")
                case None ⇒ ()
            }

            loadProbeBeacon() match {
                case Some(b) ⇒ warn(s"Local probe (pid ${c(b.pid)}) is still running.")
                case None ⇒ ()
            }
        }

    /**
     * @param cmd  Command descriptor.
     * @param args Arguments, if any, for this command.
     * @param repl Whether or not executing from REPL.
     */
    private [cmdline] def cmdStop(cmd: Command, args: Seq[Argument], repl: Boolean): Unit = {
        doCommand(Seq(STOP_SRV_CMD.name), repl)
        doCommand(Seq(STOP_PRB_CMD.name), repl)
    }

    /**
     * @param cmd  Command descriptor.
     * @param args Arguments, if any, for this command.
     * @param repl Whether or not executing from REPL.
     */
    private [cmdline] def cmdStopServer(cmd: Command, args: Seq[Argument], repl: Boolean): Unit =
        loadServerBeacon() match {
            case Some(beacon) ⇒
                val pid = beacon.pid

                if (beacon.ph.destroy()) {
                    logln(s"Server (pid ${c(pid)}) has been stopped.")

                    // Attempt to delete beacon file right away.
                    new File(beacon.beaconPath).delete()

                    // Reset REPL state right away.
                    state.resetServer()
                }
                else
                    error(s"Failed to stop the local server (pid ${c(pid)}).")

            case None ⇒ throw NoLocalServer()
        }

    /**
     * @param cmd  Command descriptor.
     * @param args Arguments, if any, for this command.
     * @param repl Whether or not executing from REPL.
     */
    private [cmdline] def cmdStopProbe(cmd: Command, args: Seq[Argument], repl: Boolean): Unit =
        loadProbeBeacon() match {
            case Some(beacon) ⇒
                val pid = beacon.pid

                if (beacon.ph.destroy()) {
                    logln(s"Probe (pid ${c(pid)}) has been stopped.")

                    // Attempt to delete beacon file right away.
                    new File(beacon.beaconPath).delete()

                    // Reset REPL state right away.
                    state.resetProbe()
                }
                else
                    error(s"Failed to stop the local probe (pid ${c(pid)}).")

            case None ⇒ throw NoLocalProbe()
        }

    /**
     * @param cmd  Command descriptor.
     * @param args Arguments, if any, for this command.
     * @param repl Whether or not executing from REPL.
     */
    private [cmdline] def cmdNoLogo(cmd: Command, args: Seq[Argument], repl: Boolean): Unit = {
        warn("This command should be used together with other command in a command line mode.")
    }

    /**
     * @param cmd  Command descriptor.
     * @param args Arguments, if any, for this command.
     * @param repl Whether or not executing from REPL.
     */
    private [cmdline] def cmdNoAnsi(cmd: Command, args: Seq[Argument], repl: Boolean): Unit =
        NCAnsi.setEnabled(false)

    /**
     * @param cmd  Command descriptor.
     * @param args Arguments, if any, for this command.
     * @param repl Whether or not executing from REPL.
     */
    private [cmdline] def cmdAnsi(cmd: Command, args: Seq[Argument], repl: Boolean): Unit =
        NCAnsi.setEnabled(true)

    /**
     * @param cmd  Command descriptor.
     * @param args Arguments, if any, for this command.
     * @param repl Whether or not executing from REPL.
     */
    private [cmdline] def cmdHelp(cmd: Command, args: Seq[Argument], repl: Boolean): Unit = {
        /**
         *
         */
        def header(): Unit = logln(
            s"""|${ansiBold("NAME")}
                |$T___${y(s"'$SCRIPT_NAME'")} - command line interface to control NLPCraft.
                |
                |${ansiBold("USAGE")}
                |$T___${y(s"'$SCRIPT_NAME'")} [COMMAND] [PARAMETERS]
                |
                |${T___}Without any arguments the script starts in REPL mode. The REPL mode supports all
                |${T___}the same commands as command line mode. In REPL mode you need to put values that
                |${T___}can have spaces (like JSON or file paths) inside of single or double quotes both
                |${T___}of which can be escaped using '\\' character.
                |
                |${ansiBold("COMMANDS")}""".stripMargin
        )

        /**
         *
         * @param cmd
         * @return
         */
        def mkCmdLines(cmd: Command): Seq[String] = {
            var lines = mutable.Buffer.empty[String]

            if (cmd.desc.isDefined)
                lines += cmd.synopsis + " " + cmd.desc.get
            else
                lines += cmd.synopsis

            if (cmd.params.nonEmpty) {
                lines += ""
                lines += ansiBold("PARAMETERS")

                for (param ← cmd.params) {
                    val line =
                        if (param.value.isDefined)
                            T___ + param.names.zip(Stream.continually(param.value.get)).map(t ⇒ s"${t._1}=${t._2}").mkString(", ")
                        else
                            s"$T___${param.names.mkString(", ")}"

                    lines += c(line)

                    if (param.optional)
                        lines += s"$T___${T___}${g("Optional.")}"

                    lines += s"$T___$T___${param.desc}"
                    lines += ""
                }

                lines.remove(lines.size - 1) // Remove last empty line.
            }

            if (cmd.examples.nonEmpty) {
                lines += ""
                lines += ansiBold("EXAMPLES")

                for (ex ← cmd.examples) {
                    lines ++= ex.usage.map(s ⇒ y(s"$T___$s"))
                    lines += s"$T___$T___${ex.desc}"
                }
            }

            lines
        }

        def helpHelp(): Unit =
            logln(s"" +
                s"\n" +
                s"Type ${c("help --cmd=xxx")} to get help for ${c("xxx")} command.\n" +
                s"\n" +
                s"You can also execute any OS specific command by prepending '${c("$")}' in front of it:\n" +
                s"  ${y("> $cmd /c dir")}\n" +
                s"    Runs Windows ${c("dir")} command in a separate shell.\n" +
                s"  ${y("> $ls -la")}\n" +
                s"    Runs Linux/Unix ${c("ls -la")} command.\n"
            )

        if (args.isEmpty) { // Default - show abbreviated help.
            if (!repl)
                header()

            CMDS.groupBy(_.group).toSeq.sortBy(_._1).foreach(entry ⇒ {
                val grp = entry._1
                val grpCmds = entry._2

                val tbl = NCAsciiTable().margin(left = if (repl) 0 else 4)

                grpCmds.sortBy(_.name).foreach(cmd ⇒ tbl +/ (
                    "" → s"${g(cmd.name)}",
                    "align:left, maxWidth:85" → cmd.synopsis
                ))

                logln(s"\n$B$grp:$RST\n${tbl.toString}")
            })

            helpHelp()
        }
        else if (args.size == 1 && args.head.parameter.id == "all") { // Show a full format help for all commands.
            if (!repl)
                header()

            val tbl = NCAsciiTable().margin(left = if (repl) 0 else 4)

            CMDS.foreach(cmd ⇒
                tbl +/ (
                    "" → s"${g(cmd.name)}",
                    "align:left, maxWidth:85" → mkCmdLines(cmd)
                )
            )

            logln(tbl.toString)

            helpHelp()
        }
        else { // Help for individual commands.
            var err = false
            val seen = mutable.Buffer.empty[String]

            val tbl = NCAsciiTable().margin(left = if (repl) 0 else 4)

            for (arg ← args) {
                val cmdName = arg.value.get

                CMDS.find(_.name == cmdName) match {
                    case Some(c) ⇒
                        if (!seen.contains(c.name)) {
                            tbl +/ (
                                "" → s"${g(c.name)}",
                                "align:left, maxWidth:85" → mkCmdLines(c)
                            )

                            seen += c.name
                        }
                    case None ⇒
                        err = true

                        throw UnknownCommand(cmdName)
                }
            }

            if (!err) {
                if (!repl)
                    header()

                logln(tbl.toString)
            }
        }
    }

    /**
     *
     * @param beacon
     * @return
     */
    private def logProbeInfo(beacon: NCCliProbeBeacon): Unit = {
        var tbl = new NCAsciiTable

        val logPath = if (beacon.logPath != null) g(beacon.logPath) else y("<not available>")
        val jarsFolder = if (beacon.jarsFolder != null) g(beacon.jarsFolder) else y("<not set>")
        val mdlSeq = beacon.models.split(",").map(s ⇒ s"${g(s.strip)}").toSeq

        tbl += ("PID", s"${g(beacon.pid)}")
        tbl += ("Probe ID", s"${g(beacon.id)}")
        tbl += ("Probe Up-Link", s"${g(beacon.upLink)}")
        tbl += ("Probe Down-Link", s"${g(beacon.downLink)}")
        tbl += ("JARs Folder", jarsFolder)
        tbl += (s"Deployed Models (${mdlSeq.size})", mdlSeq)
        tbl += ("Log file", logPath)
        tbl += ("Started on", s"${g(DateFormat.getDateTimeInstance.format(new Date(beacon.startMs)))}")

        logln(s"Local probe:\n${tbl.toString}")
    }

    /**
     *
     * @param beacon
     * @return
     */
    private def logServerInfo(beacon: NCCliServerBeacon): Unit = {
        var tbl = new NCAsciiTable

        val logPath = if (beacon.logPath != null) g(beacon.logPath) else y("<not available>")

        tbl += ("PID", s"${g(beacon.pid)}")
        tbl += ("Database:", "")
        tbl += ("  URL", s"${g(beacon.dbUrl)}")
        tbl += ("  Driver", s"${g(beacon.dbDriver)}")
        tbl += ("  Pool min", s"${g(beacon.dbPoolMin)}")
        tbl += ("  Pool init", s"${g(beacon.dbPoolInit)}")
        tbl += ("  Pool max", s"${g(beacon.dbPoolMax)}")
        tbl += ("  Pool increment", s"${g(beacon.dbPoolInc)}")
        tbl += ("  Reset on start", s"${g(beacon.dbInit)}")
        tbl += ("REST:", "")
        tbl += ("  Endpoint", s"${g("http://" + beacon.restEndpoint)}")
        tbl += ("  API provider", s"${g(beacon.restApi)}")
        tbl += ("Probe:", "")
        tbl += ("  Uplink", s"${g(beacon.upLink)}")
        tbl += ("  Downlink", s"${g(beacon.downLink)}")
        tbl += ("Token providers", s"${g(beacon.tokenProviders)}")
        tbl += ("NLP engine", s"${g(beacon.nlpEngine)}")
        tbl += ("Access tokens:", "")
        tbl += ("  Scan frequency", s"$G${beacon.acsToksScanMins} mins$RST")
        tbl += ("  Expiration timeout", s"$G${beacon.acsToksExpireMins} mins$RST")
        tbl += ("External config:", "")
        tbl += ("  URL", s"${g(beacon.extConfigUrl)}")
        tbl += ("  Check MD5", s"${g(beacon.extConfigCheckMd5)}")
        tbl += ("Log file", logPath)
        tbl += ("Started on", s"${g(DateFormat.getDateTimeInstance.format(new Date(beacon.startMs)))}")

        logln(s"Local server:\n${tbl.toString}")

        tbl = new NCAsciiTable

        def addProbeToTable(tbl: NCAsciiTable, probe: Probe): NCAsciiTable = {
            tbl += (
                Seq(
                    probe.probeId,
                    s"  ${c("guid")}: ${probe.probeGuid}",
                    s"  ${c("tok")}: ${probe.probeToken}"
                ),
                DurationFormatUtils.formatDurationHMS(currentTime - probe.startTstamp),
                Seq(
                    s"${probe.hostName} (${probe.hostAddr})",
                    s"${probe.osName} ver. ${probe.osVersion}"
                ),
                probe.models.toList.map(m ⇒ s"${b(m.id)}, v${m.version}")
            )

            tbl
        }

        tbl #= (
            "Probe ID",
            "Uptime",
            "Host / OS",
            "Deployed Models"
        )

        state.probes.foreach(addProbeToTable(tbl, _))

        logln(s"Connected probes (${state.probes.size}):\n${tbl.toString}")

        if (state.accessToken.isDefined) {
            val tbl = new NCAsciiTable()

            tbl += (s"${g("Email")}", state.userEmail.get)
            tbl += (s"${g("Access token")}", state.accessToken.get)

            logln(s"Signed in user account:\n$tbl")
        }
    }

    /**
     *
     * @param cmd  Command descriptor.
     * @param args Arguments, if any, for this command.
     * @param repl Whether or not executing from REPL.
     */
    private [cmdline] def cmdInfo(cmd: Command, args: Seq[Argument], repl: Boolean): Unit = {
        doCommand(Seq(SRV_INFO_CMD.name), repl)
        doCommand(Seq(PRB_INFO_CMD.name), repl)
    }

    /**
     *
     * @param cmd  Command descriptor.
     * @param args Arguments, if any, for this command.
     * @param repl Whether or not executing from REPL.
     */
    private [cmdline] def cmdInfoServer(cmd: Command, args: Seq[Argument], repl: Boolean): Unit = {
        loadServerBeacon() match {
            case Some(beacon) ⇒ logServerInfo(beacon)
            case None ⇒ throw NoLocalServer()
        }
    }

    /**
     *
     * @param cmd  Command descriptor.
     * @param args Arguments, if any, for this command.
     * @param repl Whether or not executing from REPL.
     */
    private [cmdline] def cmdInfoProbe(cmd: Command, args: Seq[Argument], repl: Boolean): Unit = {
        loadProbeBeacon() match {
            case Some(beacon) ⇒ logProbeInfo(beacon)
            case None ⇒ throw NoLocalProbe()
        }
    }

    /**
     *
     * @param cmd  Command descriptor.
     * @param args Arguments, if any, for this command.
     * @param repl Whether or not executing from REPL.
     */
    private [cmdline] def cmdClear(cmd: Command, args: Seq[Argument], repl: Boolean): Unit =
        term.puts(Capability.clear_screen)

    /**
     *
     * @param body
     * @return
     */
    private def mkHttpHandler[T](body: HttpResponse ⇒ T): ResponseHandler[T] =
        (resp: HttpResponse) => body(resp)

    /**
     *
     * @param cmd  Command descriptor.
     * @param args Arguments, if any, for this command.
     * @param repl Whether or not executing from REPL.
     */
    private [cmdline] def cmdSignIn(cmd: Command, args: Seq[Argument], repl: Boolean): Unit =
        state.accessToken match {
            case None ⇒
                val email = getParam(cmd, args, "email", DFLT_USER_EMAIL)
                val passwd = getParam(cmd, args, "passwd", DFLT_USER_PASSWD)

                httpRest(
                    cmd,
                    "signin",
                    s"""
                       |{
                       |    "email": ${jsonQuote(email)},
                       |    "passwd": ${jsonQuote(passwd)}
                       |}
                       |""".stripMargin
                )

            case Some(_) ⇒ warn(s"Already signed in. Use ${c("'signout'")} command to sign out first, if necessary.")
        }

    /**
     *
     * @param cmd  Command descriptor.
     * @param args Arguments, if any, for this command.
     * @param repl Whether or not executing from REPL.
     */
    private [cmdline] def cmdSignOut(cmd: Command, args: Seq[Argument], repl: Boolean): Unit =
        state.accessToken match {
            case Some(acsTok) ⇒
                httpRest(
                    cmd,
                    "signout",
                    s"""
                       |{"acsTok": ${jsonQuote(acsTok)}}
                       |""".stripMargin
                )

            case None ⇒ throw NotSignedIn()
        }

    /**
     * Quotes given string in double quotes unless it is already quoted as such.
     *
     * @param s
     * @return
     */
    private def jsonQuote(s: String): String = {
        if (s == null)
            null
        else {
            val ss = s.trim()

            if (ss.startsWith("\"") && ss.endsWith("\""))
                ss
            else
                s""""$ss""""
        }
    }

    /**
     *
     * @param cmd  Command descriptor.
     * @param args Arguments, if any, for this command.
     * @param repl Whether or not executing from REPL.
     */
    private [cmdline] def cmdSqlGen(cmd: Command, args: Seq[Argument], repl: Boolean): Unit = {
        // Mandatory parameters check (unless --help is specified).
        if (!isParam(cmd, args, "help")) {
            getParam(cmd, args, "driver")
            getParam(cmd, args, "schema")
            getParam(cmd, args, "out")
            getParam(cmd, args, "url")
        }

        val addCp = getCpParam(cmd, args, "cp")
        val jvmOpts = getParamOpt(cmd, args, "jvmopts") match {
            case Some(opts) ⇒ U.splitTrimFilter(U.trimQuotes(opts), " ")
            case None ⇒ Seq("-ea", "-Xms1024m")
        }

        var jvmArgs = mutable.ArrayBuffer.empty[String]

        jvmArgs += JAVA
        jvmArgs ++= jvmOpts

        JVM_OPTS_RT_WARNS.foreach(jvmArgs += _)

        if (!NCAnsi.isEnabled)
            jvmArgs += "-DNLPCRAFT_ANSI_COLOR_DISABLED=true"

        jvmArgs += "-cp"

        if (addCp != null)
            jvmArgs += s"$JAVA_CP$CP_SEP$addCp".replace(s"$CP_SEP$CP_SEP", CP_SEP)
        else
            jvmArgs += JAVA_CP

        jvmArgs += "org.apache.nlpcraft.model.tools.sqlgen.NCSqlModelGenerator"

        for (arg ← args)
            if (arg.parameter.id != "cp" && arg.parameter.id != "jvmopts") {
                val p = arg.parameter.names.head

                arg.value match {
                    case None ⇒ jvmArgs += p
                    case Some(v) ⇒ jvmArgs += s"$p=${arg.value.get}"
                }
            }

        val pb = new ProcessBuilder(jvmArgs.asJava)

        pb.directory(new File(USR_WORK_DIR))
        pb.inheritIO()

        try {
            pb.start().onExit().get()
        }
        catch {
            case _: InterruptedException ⇒ () // Ignore.
            case e: Exception ⇒ error(s"Failed to run SQL model generator: ${y(e.getMessage)}")
        }
    }

    /**
     *
     * @param cmd Command descriptor.
     * @param args Arguments, if any, for this command.
     * @param repl Whether or not executing from REPL.
     */
    private [cmdline] def cmdSugSyn(cmd: Command, args: Seq[Argument], repl: Boolean): Unit =
        state.accessToken match {
            case Some(acsTok) ⇒
                val mdlId = getParam(cmd, args, "mdlId")
                val minScore = getDoubleParam(cmd, args, "minScore", 0.5)

                httpRest(
                    cmd,
                    "model/sugsyn",
                    s"""
                       |{
                       |    "acsTok": ${jsonQuote(acsTok)},
                       |    "mdlId": ${jsonQuote(mdlId)},
                       |    "minScore": $minScore
                       |}
                       |""".stripMargin
                )

            case None ⇒ throw NotSignedIn()
        }

    /**
     *
     * @param cmd Command descriptor.
     * @param args Arguments, if any, for this command.
     * @param repl Whether or not executing from REPL.
     */
    private [cmdline] def cmdAsk(cmd: Command, args: Seq[Argument], repl: Boolean): Unit =
        state.accessToken match {
            case Some(acsTok) ⇒
                val mdlId = getParam(cmd, args, "mdlId")
                val txt = getParam(cmd, args, "txt")
                val data = getParamOrNull(cmd, args, "data")
                val enableLog = getFlagParam(cmd, args, "enableLog", false)

                httpRest(
                    cmd,
                    "ask/sync",
                    s"""
                       |{
                       |    "acsTok": ${jsonQuote(acsTok)},
                       |    "mdlId": ${jsonQuote(mdlId)},
                       |    "txt": ${jsonQuote(txt)},
                       |    "data": ${jsonQuote(data)},
                       |    "enableLog": $enableLog
                       |}
                       |""".stripMargin
                )

            case None ⇒ throw NotSignedIn()
        }

    /**
     *
     * @param cmd Command descriptor.
     * @param args Arguments, if any, for this command.
     * @param repl Whether or not executing from REPL.
     */
    private [cmdline] def cmdCall(cmd: Command, args: Seq[Argument], repl: Boolean): Unit = {
        val normArgs = args.filter(!_.parameter.synthetic)
        val synthArgs = args.filter(_.parameter.synthetic)

        val path = normArgs.find(_.parameter.id == "path").getOrElse(throw MissingParameter(cmd, "path")).value.get

        var first = true
        val buf = new StringBuilder()

        val spec = REST_SPEC.find(_.path == path).getOrElse(throw InvalidParameter(cmd, "path"))

        var mandatoryParams = spec.params.filter(!_.optional)

        for (arg ← synthArgs) {
            val jsName = arg.parameter.id

            spec.params.find(_.name == jsName) match {
                case Some(param) ⇒
                    mandatoryParams = mandatoryParams.filter(_.name != jsName)

                    if (!first)
                        buf ++= ","

                    first = false

                    buf ++= "\"" + jsName + "\":"

                    val value = arg.value.getOrElse(throw InvalidJsonParameter(cmd, arg.parameter.names.head))

                    param.kind match {
                        case STRING ⇒ buf ++= "\"" + U.escapeJson(U.trimQuotes(value)) + "\""
                        case OBJECT | ARRAY ⇒ buf ++= U.trimQuotes(value)
                        case BOOLEAN | NUMERIC ⇒ buf ++= value
                    }

                case None ⇒ throw InvalidJsonParameter(cmd, jsName)
            }
        }

        if (mandatoryParams.nonEmpty)
            throw MissingMandatoryJsonParameters(cmd, mandatoryParams, path)

        httpRest(cmd, path, s"{${buf.toString()}}")
    }

    /**
      *
      * @param cmd
      * @param name
      * @param value
      * @param supported
      */
    @throws[InvalidParameter]
    private def checkSupported(cmd: Command, name: String, value: String, supported: String*): Unit =
        if (!supported.contains(value))
            throw InvalidParameter(cmd, name)

    /**
      *
      * @param lines
      * @param cmtBegin Comment begin sequence.
      * @param cmtEnd Comment end sequence.
      */
    private def extractHeader0(lines: Seq[String], cmtBegin: String, cmtEnd: String): (Int, Int) = {
        var startIdx, endIdx = -1

        for ((line, idx) ← lines.zipWithIndex if startIdx == -1 || endIdx == -1) {
            val t = line.trim

            if (t == cmtBegin) {
                if (startIdx == -1)
                    startIdx = idx
            }
            else if (t == cmtEnd) {
                if (startIdx != -1 && endIdx == -1)
                    endIdx = idx
            }
        }

        if (startIdx == -1) (-1, -1) else (startIdx, endIdx)
    }

    /**
      *
      * @param lines
      * @param cmtBegin One-line comment begin sequence.
      */
    private def extractHeader0(lines: Seq[String], cmtBegin: String = "#"): (Int, Int) = {
        var startIdx, endIdx = -1

        for ((line, idx) ← lines.zipWithIndex if startIdx == -1 || endIdx == -1)
            if (line.trim.startsWith(cmtBegin)) {
                if (startIdx == -1)
                    startIdx = idx
            }
            else {
                if (startIdx != -1 && endIdx == -1) {
                    require(idx > 0)

                    endIdx = idx - 1
                }
            }

        if (startIdx == -1)
            (-1, -1)
        else if (endIdx == -1)
            (startIdx, lines.size - 1)
        else
            (startIdx, endIdx)
    }

    def extractJavaHeader(lines: Seq[String]): (Int, Int) = extractHeader0(lines, "/*", "*/")
    def extractJsonHeader(lines: Seq[String]): (Int, Int) = extractHeader0(lines, "/*", "*/")
    def extractGradleHeader(lines: Seq[String]): (Int, Int) = extractHeader0(lines, "/*", "*/")
    def extractSbtHeader(lines: Seq[String]): (Int, Int) = extractHeader0(lines, "/*", "*/")
    def extractXmlHeader(lines: Seq[String]): (Int, Int) = extractHeader0(lines, "<!--", "-->")
    def extractYamlHeader(lines: Seq[String]): (Int, Int) = extractHeader0(lines)
    def extractPropertiesHeader(lines: Seq[String]): (Int, Int) = extractHeader0(lines)

    /**
      *
      * @param zipInDir
      * @param dst
      * @param inEntry
      * @param outEntry
      * @param repls
      */
    @throws[NCE]
    private def copy(
        zipInDir: String,
        dst: File,
        inEntry: String,
        outEntry: String,
        extractHeader: Option[Seq[String] ⇒ (Int, Int)],
        repls: (String, String)*
    ) {
        val key = s"$zipInDir/$inEntry"

        require(PRJ_TEMPLATES.contains(key), s"Unexpected template entry for: $key")

        var lines = PRJ_TEMPLATES(key)

        val outFile = if (dst != null) new File(dst, outEntry) else new File(outEntry)
        val parent = outFile.getAbsoluteFile.getParentFile

        if (parent == null || !parent.exists() && !parent.mkdirs())
            throw new NCE(s"Invalid folder: ${parent.getAbsolutePath}")

        // Drops headers.
        extractHeader match {
            case Some(ext) ⇒
                val (hdrFrom, hdrTo) = ext(lines)

                lines = lines.zipWithIndex.flatMap {
                    case (line, idx) ⇒ if (idx < hdrFrom || idx > hdrTo) Some(line) else None
                }
            case None ⇒ // No-op.
        }

        // Drops empty line in begin and end of the file.
        lines = lines.dropWhile(_.trim.isEmpty).reverse.dropWhile(_.trim.isEmpty).reverse

        val buf = mutable.ArrayBuffer.empty[(String, String)]

        for (line ← lines) {
            val t = line.trim

            // Drops duplicated empty lines, which can be appeared because header deleting.
            if (buf.isEmpty || t.nonEmpty || t != buf.last._2)
                buf += (line → t)
        }

        var cont = buf.map(_._1).mkString("\n")

        cont = repls.foldLeft(cont)((s, repl) ⇒ s.replaceAll(repl._1, repl._2))

        try
            managed(new FileWriter(outFile)) acquireAndGet { w ⇒
                managed(new BufferedWriter(w)) acquireAndGet { bw ⇒
                    bw.write(cont)
                }
            }
        catch {
            case e: IOException ⇒ throw new NCE(s"Error writing $outEntry", e)
        }
    }

    /**
      *
      * @param cmd Command descriptor.
      * @param args Arguments, if any, for this command.
      * @param repl Whether or not executing from REPL.
      */
    private [cmdline] def cmdGenModel(cmd: Command, args: Seq[Argument], repl: Boolean): Unit = {
        val filePath = refinePath(getParam(cmd, args, "filePath"))
        val overrideFlag = getFlagParam(cmd, args, "override", dflt = false)
        val mdlId = getParam(cmd, args, "modelId")

        val out = new File(filePath)

        if (out.isDirectory)
            throw new IllegalArgumentException(s"Invalid file path: ${c(out.getAbsolutePath)}")

        if (out.exists()) {
            if (overrideFlag) {
                if (!out.delete())
                    throw new IllegalArgumentException(s"Couldn't delete file: ${c(out.getAbsolutePath)}")
            }
            else
                throw new IllegalArgumentException(s"File already exists: ${c(out.getAbsolutePath)}")
        }

        val (fileExt, extractHdr) = {
            val lc = filePath.toLowerCase

            if (lc.endsWith(".yaml") || lc.endsWith(".yml"))
                ("yaml", extractYamlHeader _)
            else if (lc.endsWith(".json") || lc.endsWith(".js"))
                ("json", extractJsonHeader _)
            else
                throw new IllegalArgumentException(s"Unsupported model file type (extension): ${c(filePath)}")
        }

        copy(
            "nlpcraft-java-mvn",
            out.getParentFile,
            s"src/main/resources/template_model.$fileExt",
            out.getName,
            Some(extractHdr),
            "templateModelId" → mdlId
        )

        logln(s"Model file stub created: ${c(out.getCanonicalPath)}")
    }

    /**
      *
      * @param cmd Command descriptor.
      * @param args Arguments, if any, for this command.
      * @param repl Whether or not executing from REPL.
      */
    private [cmdline] def cmdGenProject(cmd: Command, args: Seq[Argument], repl: Boolean): Unit = {
        val outputDir = refinePath(getParam(cmd, args, "outputDir", USR_WORK_DIR))
        val baseName = getParam(cmd, args, "baseName")
        val lang = getParam(cmd, args, "lang", "java").toLowerCase
        val buildTool = getParam(cmd, args, "buildTool", "mvn").toLowerCase
        val pkgName = getParam(cmd, args, "packageName", "org.apache.nlpcraft.demo").toLowerCase
        val fileType = getParam(cmd, args, "modelType", "yaml").toLowerCase
        val overrideFlag = getFlagParam(cmd, args, "override", dflt = false)

        val dst = new File(outputDir, baseName)
        val pkgDir = pkgName.replaceAll("\\.", "/")
        val clsName = s"${baseName.head.toUpper}${baseName.tail}"
        val variant = s"$lang-$buildTool"
        val inFolder = s"nlpcraft-$variant"
        val isJson = fileType == "json" || fileType == "js"

        checkSupported(cmd, "lang", lang, "java", "scala", "kotlin")
        checkSupported(cmd, "buildTool", buildTool, "mvn", "gradle", "sbt")
        checkSupported(cmd, "fileType", fileType, "yaml", "yml", "json", "js")

        def checkJavaName(v: String, name: String): Unit =
            if (!SourceVersion.isName(v))
                throw InvalidParameter(cmd, name)

        checkJavaName(clsName, "baseName")
        checkJavaName(pkgName, "packageName")

        // Prepares output folder.
        if (dst.isFile)
            throw new IllegalArgumentException(s"Invalid output folder: ${c(dst.getAbsolutePath)}")
        else {
            if (!dst.exists()) {
                if (!dst.mkdirs())
                    throw new IllegalArgumentException(s"Failed to create folder: ${c(dst.getAbsolutePath)}")
            }
            else {
                if (overrideFlag)
                    U.clearFolder(dst.getAbsolutePath)
                else
                    throw new IllegalArgumentException(s"Folder already exists (use ${c("'-o'")} to override): ${c(dst.getAbsolutePath)}")
            }
        }

        @throws[NCE]
        def cp(in: String, extractHeader: Option[Seq[String] ⇒ (Int, Int)], repls: (String, String)*): Unit =
            copy(inFolder, dst, in, in, extractHeader, repls :_*)

        @throws[NCE]
        def cpAndRename(in: String, out: String, extractHdr: Option[Seq[String] ⇒ (Int, Int)], repls: (String, String)*): Unit =
            copy(inFolder, dst, in, out, extractHdr, repls :_*)

        @throws[NCE]
        def cpCommon(langDir: String, langExt: String): Unit = {
            cp(".gitignore", None)

            val (startClause, exampleClause) =
                langExt match {
                    case "java" ⇒ (s"NCEmbeddedProbe.start($clsName.class);", "Java example")
                    case "kt" ⇒ (s"NCEmbeddedProbe.start($clsName::class.java)", "Kotlin example")
                    case "scala" ⇒ (s"NCEmbeddedProbe.start(classOf[$clsName])", "Scala example")

                    case  _ ⇒ throw new AssertionError(s"Unexpected language extension: $langExt")
                }

            cp(
                "readme.txt",
                None,
                "com.company.nlp.TemplateModel" → s"$pkgName.$clsName",
                "NCEmbeddedProbe.start\\(TemplateModel.class\\);" → startClause,
                "Java example" → exampleClause,
                "templateModelId" → baseName
            )

            val resFileName =
                if (baseName.contains("_")) baseName else CaseFormat.LOWER_CAMEL.to(CaseFormat.LOWER_UNDERSCORE, baseName)

            cpAndRename(
                s"src/main/$langDir/com/company/nlp/TemplateModel.$langExt",
                s"src/main/$langDir/$pkgDir/$clsName.$langExt",
                // Suitable for all supported languages.
                Some(extractJavaHeader),
                "com.company.nlp" → s"$pkgName",
                "TemplateModel" → clsName,
                "template_model.yaml" → s"$resFileName.$fileType"
            )
            cpAndRename(
                s"src/main/resources/template_model.${if (isJson) "json" else "yaml"}",
                s"src/main/resources/$resFileName.$fileType",
                Some(if (isJson) extractJsonHeader else extractYamlHeader),
                "templateModelId" → baseName
            )
        }

        @throws[NCE]
        def cpPom(): Unit =
            cp(
                "pom.xml",
                Some(extractXmlHeader),
                "com.company.nlp" → pkgName,
                "myapplication" → baseName,
                "<nlpcraft.ver>(.*)</nlpcraft.ver>" → s"<nlpcraft.ver>${VER.version}</nlpcraft.ver>"
            )

        @throws[NCE]
        def cpGradle(): Unit = {
            cp("build.gradle",
                Some(extractGradleHeader),
                "com.company.nlp" → pkgName,
                "myapplication" → baseName,
                "'org.apache.nlpcraft:nlpcraft:(.*)'" → s"'org.apache.nlpcraft:nlpcraft:${VER.version}'"
            )
            cp(
                "settings.gradle",
                Some(extractGradleHeader),
                "myapplication" → baseName
            )
            cp("gradlew", None)
            cp("gradlew.bat", None)
        }

        @throws[NCE]
        def cpSbt(): Unit = {
            cp("build.sbt",
                Some(extractSbtHeader),
                "com.company.nlp" → pkgName,
                "myapplication" → baseName,
                (s"""libraryDependencies""" + " \\+= " + """"org.apache.nlpcraft" % "nlpcraft" % "(.*)"""") →
                (s"""libraryDependencies""" + " \\+= " +  s""""org.apache.nlpcraft" % "nlpcraft" % "${VER.version}"""")
            )
            cp("project/build.properties", Some(extractPropertiesHeader))
        }

        def folder2String(dir: File): String = {
            val sp = System.getProperty("line.separator")

            def get(f: File): List[StringBuilder] = {
                val name = if (f.isFile) s"${y(f.getName)}" else f.getName

                val buf = mutable.ArrayBuffer.empty[StringBuilder] :+ new StringBuilder().append(name)

                val children = {
                    val list = f.listFiles()

                    if (list == null) List.empty else list.sortBy(_.getName).toList
                }

                for {
                    child ← children
                    (v1, v2) = if (child != children.last) (s"${c("|")}-- ", s"${c("|")}   ") else (s"${c("+")}-- ", "    ")
                    sub = get(child)
                } {
                    buf += sub.head.insert(0, v1)
                    sub.tail.foreach(p ⇒ buf += p.insert(0, v2))
                }

                buf.toList
            }

            get(dir).map(line ⇒ s"$line$sp").mkString
        }

        try {
            variant match {
                case "java-mvn" ⇒ cpCommon("java", "java"); cpPom()
                case "java-gradle" ⇒ cpCommon("java", "java"); cpGradle()

                case "kotlin-mvn" ⇒ cpCommon("kotlin", "kt"); cpPom()
                case "kotlin-gradle" ⇒ cpCommon("kotlin", "kt"); cpGradle()

                case "scala-mvn" ⇒ cpCommon("scala", "scala"); cpPom()
                case "scala-gradle" ⇒ cpCommon("scala", "scala"); cpGradle()
                case "scala-sbt" ⇒ cpCommon("scala", "scala"); cpSbt()

                case _ ⇒ throw new IllegalArgumentException(s"Unsupported combination of '${c(lang)}' and '${c(buildTool)}'.")
            }

            logln(s"Project created in: ${c(dst.getCanonicalPath)}")
            logln(folder2String(dst))
        }
        catch {
            case e: Exception ⇒
                try
                    U.clearFolder(dst.getAbsolutePath, delFolder = true)
                catch {
                    case _: Exception ⇒ // No-op.
                }

                throw e
        }
    }

    /**
     *
     * @param cmd
     * @param path
     * @param json
     */
    private def httpRest(cmd: Command, path: String, json: String): Unit = {
        if (!U.isValidJson(json))
            throw MalformedJson()

        if (!REST_SPEC.exists(_.path == path))
            throw InvalidParameter(cmd, "path")

        val spinner = new NCAnsiSpinner(
            term.writer(),
            // ANSI is NOT disabled & we ARE NOT running from IDEA or Eclipse...
            NCAnsi.isEnabled && IS_SCRIPT
        )

        spinner.start()

        // Make the REST call.
        val resp =
            try
                httpPostResponse(getRestEndpointFromBeacon, path, json)
            finally
                spinner.stop()

        // Ack HTTP response code.
        logln(s"HTTP ${if (resp.code == 200) g("200") else r(resp.code)}")

        if (U.isValidJson(resp.data))
            logln(U.colorJson(U.prettyJson(resp.data)))
        else {
            if (resp.code == 200)
                logln(s"${g("HTTP response:")} ${resp.data}")
            else
                error(s"${r("HTTP error:")} ${resp.data}")
        }

        if (resp.code == 200) {
            if (path == "signin") {
                state.userEmail = Some(U.getJsonStringField(json, "email"))
                state.accessToken = Some(U.getJsonStringField(resp.data, "acsTok"))
            }
            else if (path == "signout") {
                state.userEmail = None
                state.accessToken = None
            }
        }
    }

    /**
     *
     */
    private def doRepl(): Unit = {
        loadServerBeacon(autoSignIn = true) match {
            case Some(beacon) ⇒ logServerInfo(beacon)
            case None ⇒ ()
        }
        loadProbeBeacon() match {
            case Some(beacon) ⇒ logProbeInfo(beacon)
            case None ⇒ ()
        }

        val parser = new DefaultParser()

        parser.setEofOnUnclosedBracket(Bracket.CURLY, Bracket.ROUND, Bracket.SQUARE)
        parser.setEofOnUnclosedQuote(true)
        parser.regexCommand("")
        parser.regexVariable("")

        val completer: Completer = new Completer {
            private val cmds = CMDS.map(c ⇒ (c.name, c.synopsis, c.group))

            /**
             *
             * @param disp
             * @param desc
             * @param completed
             * @return
             */
            private def mkCandidate(disp: String, grp: String, desc: String, completed: Boolean): Candidate =
                new Candidate(disp, disp, grp, desc, null, null, completed)

            override def complete(reader: LineReader, line: ParsedLine, candidates: util.List[Candidate]): Unit = {
                val words = line.words().asScala

                if (words.nonEmpty && words.head.nonEmpty && words.head.head == '$') { // Don't complete if the line starts with '$'.
                    // No-op.
                }
                else if (words.isEmpty || !cmds.map(_._1).contains(words.head))
                    candidates.addAll(cmds.map(n ⇒ {
                        val name = n._1
                        val desc = n._2.substring(0, n._2.length - 1) // Remove last '.'.
                        val grp = s"${n._3}:"

                        mkCandidate(
                            disp = name,
                            grp = grp,
                            desc = desc,
                            completed = true
                        )
                    }).asJava)
                else {
                    val cmd = words.head

                    val OPTIONAL_GRP = "Optional:"
                    val MANDATORY_GRP = "Mandatory:"
                    val DFTL_USER_GRP = "Default user:"
                    val CMDS_GRP = "Commands:"

                    candidates.addAll(CMDS.find(_.name == cmd) match {
                        case Some(c) ⇒
                            c.params.filter(!_.synthetic).flatMap(param ⇒ {
                                val hasVal = param.value.isDefined
                                val names = param.names.filter(_.startsWith("--")) // Skip shorthands from auto-completion.

                                names.map(name ⇒ mkCandidate(
                                    disp = if (hasVal) name + "=" else name,
                                    grp = if (param.optional) OPTIONAL_GRP else MANDATORY_GRP,
                                    desc = null,
                                    completed = !hasVal
                                ))
                            })
                                .asJava

                        case None ⇒ Seq.empty[Candidate].asJava
                    })

                    // For 'help' - add additional auto-completion/suggestion candidates.
                    if (cmd == HELP_CMD.name)
                        candidates.addAll(CMDS.map(c ⇒ s"--cmd=${c.name}").map(s ⇒
                            mkCandidate(
                                disp = s,
                                grp = CMDS_GRP,
                                desc = null,
                                completed = true
                            ))
                            .asJava
                        )

                    // For 'rest' or 'call' - add '--path' auto-completion/suggestion candidates.
                    if (cmd == REST_CMD.name || cmd == CALL_CMD.name) {
                        val pathParam = REST_CMD.findParameterById("path")
                        val hasPathAlready = words.exists(w ⇒ pathParam.names.exists(x ⇒ w.startsWith(x)))

                        if (!hasPathAlready)
                            candidates.addAll(
                                REST_SPEC.map(cmd ⇒ {
                                    val name = s"--path=${cmd.path}"

                                    mkCandidate(
                                        disp = name,
                                        grp = s"REST ${cmd.group}:",
                                        desc = cmd.desc,
                                        completed = true
                                    )
                                })
                                    .asJava
                            )
                    }

                    // For 'ask' and 'sugysn' - add additional model IDs auto-completion/suggestion candidates.
                    if (cmd == ASK_CMD.name || cmd == SUGSYN_CMD.name)
                        candidates.addAll(
                            state.probes.flatMap(_.models.toList).map(mdl ⇒ {
                                mkCandidate(
                                    disp = s"--mdlId=${mdl.id}",
                                    grp = MANDATORY_GRP,
                                    desc = null,
                                    completed = true
                                )
                            })
                                .asJava
                        )

                    // For 'call' - add additional auto-completion/suggestion candidates.
                    if (cmd == CALL_CMD.name) {
                        val pathParam = CALL_CMD.findParameterById("path")

                        words.find(w ⇒ pathParam.names.exists(x ⇒ w.startsWith(x))) match {
                            case Some(p) ⇒
                                val path = p.substring(p.indexOf('=') + 1)

                                REST_SPEC.find(_.path == path) match {
                                    case Some(spec) ⇒
                                        candidates.addAll(
                                            spec.params.map(param ⇒ {
                                                mkCandidate(
                                                    disp = s"--${param.name}",
                                                    grp = if (param.optional) OPTIONAL_GRP else MANDATORY_GRP,
                                                    desc = null,
                                                    completed = false
                                                )
                                            })
                                                .asJava
                                        )

                                        // Add 'acsTok' auto-suggestion.
                                        if (spec.params.exists(_.name == "acsTok") && state.accessToken.isDefined)
                                            candidates.add(
                                                mkCandidate(
                                                    disp = s"--acsTok=${state.accessToken.get}",
                                                    grp = MANDATORY_GRP,
                                                    desc = null,
                                                    completed = true
                                                )
                                            )

                                        // Add 'mdlId' auto-suggestion.
                                        if (spec.params.exists(_.name == "mdlId") && state.probes.nonEmpty)
                                            candidates.addAll(
                                                state.probes.flatMap(_.models.toList).map(mdl ⇒ {
                                                    mkCandidate(
                                                        disp = s"--mdlId=${mdl.id}",
                                                        grp = MANDATORY_GRP,
                                                        desc = null,
                                                        completed = true
                                                    )
                                                })
                                                    .asJava
                                            )

                                        // Add default 'email' and 'passwd' auto-suggestion for 'signin' path.
                                        if (path == "signin") {
                                            candidates.add(
                                                mkCandidate(
                                                    disp = s"--email=$DFLT_USER_EMAIL",
                                                    grp = DFTL_USER_GRP,
                                                    desc = null,
                                                    completed = true
                                                )
                                            )
                                            candidates.add(
                                                mkCandidate(
                                                    disp = s"--passwd=$DFLT_USER_PASSWD",
                                                    grp = DFTL_USER_GRP,
                                                    desc = null,
                                                    completed = true
                                                )
                                            )
                                        }

                                    case None ⇒ ()
                                }

                            case None ⇒ ()
                        }
                    }
                }
            }
        }

        class ReplHighlighter extends Highlighter {
            override def highlight(reader: LineReader, buffer: String): AttributedString =
                AttributedString.fromAnsi(
                    CMD_NAME.matcher(
                        CMD_PARAM.matcher(
                            buffer
                        )
                        .replaceAll("$1" + c("$2"))
                    )
                    .replaceAll(bo(g("$1")) + "$2")
                )

            override def setErrorPattern(errorPattern: Pattern): Unit = ()
            override def setErrorIndex(errorIndex: Int): Unit = ()
        }

        val reader = LineReaderBuilder
            .builder
            .appName("NLPCraft")
            .terminal(term)
            .completer(completer)
            .parser(parser)
            .highlighter(new ReplHighlighter())
            .history(new DefaultHistory())
            .variable(LineReader.SECONDARY_PROMPT_PATTERN, s"${g("...>")} ")
            .variable(LineReader.INDENTATION, 2)
            .build

        reader.setOpt(LineReader.Option.AUTO_FRESH_LINE)
        reader.unsetOpt(LineReader.Option.INSERT_TAB)
        reader.unsetOpt(LineReader.Option.BRACKETED_PASTE)
        reader.setOpt(LineReader.Option.DISABLE_EVENT_EXPANSION)
        reader.setVariable(
            LineReader.HISTORY_FILE,
            new File(SystemUtils.getUserHome, HIST_PATH).getAbsolutePath
        )

        logln()
        logln(s"${y("Tip:")} Hit ${rv(bo(" Tab "))} for auto suggestions and completion.")
        logln(s"     Type '${c("help")}' to get help and ${rv(bo(" ↑ "))} or ${rv(bo(" ↓ "))} to scroll through history.")
        logln(s"     Type '${c("quit")}' to exit.")

        var exit = false

        val pinger = U.mkThread("repl-server-pinger") { t ⇒
            while (!t.isInterrupted) {
                loadServerBeacon()

                Thread.sleep(10.secs)
            }
        }

        pinger.start()

        var wasLastLineEmpty = false

        while (!exit) {
            val rawLine = try {
                val acsTokStr = bo(s"${state.accessToken.getOrElse("N/A")} ")

                val prompt1 = if (state.isServerOnline) gb(k(s" server: ${BO}ON$RST$GB ")) else rb(w(s" server: ${BO}OFF$RST$RB "))
                val prompt2 = if (state.isProbeOnline) gb(k(s" probe: ${BO}ON$RST$GB ")) else rb(w(s" probe: ${BO}OFF$RST$RB "))
                val prompt3 = wb(k(s" acsTok: $acsTokStr")) // Access token, if any.
                val prompt4 = kb(g(s" $USR_WORK_DIR ")) // Current working directory.

                if (!wasLastLineEmpty)
                    reader.printAbove("\n" + prompt1 + ":" + prompt2 + ":" + prompt3 + ":" + prompt4)

                reader.readLine(s"${g(">")} ")
            }
            catch {
                case _: UserInterruptException ⇒ "" // Ignore.
                case _: EndOfFileException ⇒ null
                case _: Exception ⇒ "" // Guard against JLine hiccups.
            }

            if (rawLine == null)
                exit = true
            else {
                val line = rawLine
                    .trim()
                    .replace("\n", "")
                    .replace("\t", " ")
                    .trim()

                if (line.nonEmpty) {
                    wasLastLineEmpty = false

                    try
                        doCommand(splitAndClean(line), repl = true)
                    catch {
                        case e: SplitError ⇒
                            val idx = e.index
                            val lineX = line.substring(0, idx) + r(line.substring(idx, idx + 1) ) + line.substring(idx + 1)
                            val dashX = c("-" * idx) + r("^") + c("-" * (line.length - idx - 1))

                            error(s"Uneven quotes or brackets:")
                            error(s"  ${r("+--")} $lineX")
                            error(s"  ${r("+--")} $dashX")
                    }

                    if (line == QUIT_CMD.name)
                        exit = true
                }
                else
                    wasLastLineEmpty = true
            }
        }

        U.stopThread(pinger)

        // Save command history.
        ignoring(classOf[IOException]) {
            reader.getHistory.save()
        }
    }

    /**
     *
     * @param cmd Command descriptor.
     * @param args Arguments, if any, for this command.
     * @param repl Whether or not executing from REPL.
     */
    private [cmdline] def cmdVersion(cmd: Command, args: Seq[Argument], repl: Boolean): Unit = {
        val isS = getFlagParam(cmd, args, "semver", dflt = false)
        val isD = getFlagParam(cmd, args, "reldate", dflt = false)

        if (!isS && !isD)
            logln((
                new NCAsciiTable
                    += ("Version:", c(VER.version))
                    += ("Release date:", c(VER.date.toString))
                ).toString
            )
        else if (isS)
            logln(s"${VER.version}")
        else
            logln(s"${VER.date}")
    }

    /**
     *
     * @param msg
     */
    private def error(msg: String = ""): Unit = {
        // Make sure we exit with non-zero status.
        exitStatus = 1

        if (msg != null && msg.nonEmpty)
            logln(s"${r("X")} ${if (msg.head.isLower) msg.head.toUpper + msg.tail else msg}")
    }

    /**
     *
     * @param msg
     */
    private def warn(msg: String = ""): Unit =
        if (msg != null && msg.nonEmpty)
            logln(s"${y("!")} ${if (msg.head.isLower) msg.head.toUpper + msg.tail else msg}")

    /**
     *
     * @param msg
     */
    private def logln(msg: String = ""): Unit = {
        term.writer().println(msg)
        term.flush()
    }

    /**
     *
     * @param msg
     */
    private def log(msg: String = ""): Unit = {
        term.writer().print(msg)
        term.flush()
    }

    /**
     * Prints out the version and copyright title header.
     */
    private def title(): Unit = {
        logln(U.asciiLogo())
        logln(s"$NAME ver. ${VER.version}")
        logln()
    }

    /**
     *
     * @param baseUrl
     * @param cmd
     * @return
     */
    private def prepRestUrl(baseUrl: String, cmd: String): String =
        if (baseUrl.endsWith("/")) s"$baseUrl$cmd" else s"$baseUrl/$cmd"

    /**
     * Posts HTTP POST request.
     *
     * @param baseUrl Base endpoint URL.
     * @param cmd REST call command.
     * @param resp
     * @param json JSON string.
     * @return
     * @throws IOException
     */
    private def httpPost[T](baseUrl: String, cmd: String, resp: ResponseHandler[T], json: String): T = {
        val post = new HttpPost(prepRestUrl(baseUrl, cmd))

        post.setHeader("Content-Type", "application/json")
        post.setEntity(new StringEntity(json, "UTF-8"))

        try
            HttpClients.createDefault().execute(post, resp)
        finally
            post.releaseConnection()
    }

    /**
     *
     * @param endpoint
     * @param path
     * @param json
     * @return
     */
    private def httpPostResponse(endpoint: String, path: String, json: String): HttpRestResponse =
        httpPost(endpoint, path, mkHttpHandler(resp ⇒ {
            val status = resp.getStatusLine

            HttpRestResponse(
                status.getStatusCode,
                Option(EntityUtils.toString(resp.getEntity)).getOrElse(
                    throw new IllegalStateException(s"Unexpected REST error: ${status.getReasonPhrase}")
                )
            )
        }), json)

    /**
     *
     * @param endpoint
     * @param path
     * @param json
     * @return
     */
    private def httpPostResponseJson(endpoint: String, path: String, json: String): Option[String] =
        httpPost(endpoint, path, mkHttpHandler(resp ⇒ {
            val status = resp.getStatusLine

            if (status.getStatusCode == 200)
                Option(EntityUtils.toString(resp.getEntity))
            else
                None
        }), json)

    /**
     * Posts HTTP GET request.
     *
     * @param endpoint Base endpoint URL.
     * @param path REST call command.
     * @param resp
     * @param jsParams
     * @return
     * @throws IOException
     */
    private def httpGet[T](endpoint: String, path: String, resp: ResponseHandler[T], jsParams: (String, AnyRef)*): T = {
        val bldr = new URIBuilder(prepRestUrl(endpoint, path))

        jsParams.foreach(p ⇒ bldr.setParameter(p._1, p._2.toString))

        val get = new HttpGet(bldr.build())

        try
            HttpClients.createDefault().execute(get, resp)
        finally
            get.releaseConnection()
    }

    /**
     * Splits given string by spaces taking into an account double and single quotes,
     * '\' escaping as well as checking for uneven <>, {}, [], () pairs.
     *
     * @param line
     * @return
     */
    @throws[SplitError]
    private def splitAndClean(line: String): Seq[String] = {
        val lines = mutable.Buffer.empty[String]
        val buf = new StringBuilder
        var stack = List.empty[Char]
        var escape = false
        var index = 0

        def stackHead: Char = stack.headOption.getOrElse(Char.MinValue)

        for (ch ← line) {
            if (ch.isWhitespace && !stack.contains('"') && !stack.contains('\'') && !escape) {
                if (buf.nonEmpty) {
                    lines += buf.toString()
                    buf.clear()
                }
            }
            else if (ch == '\\') {
                if (escape)
                    buf += ch
                else
                    // SKip '\'.
                    escape = true
            }
            else if (ch == '"' || ch == '\'') {
                if (!escape) {
                    if (!stack.contains(ch))
                        stack ::= ch // Push.
                    else if (stackHead == ch)
                        stack = stack.tail // Pop.
                    else
                        throw SplitError(index)
                }

                buf += ch
            }
            else if (OPEN_BRK.contains(ch)) {
                stack ::= ch // Push.

                buf += ch
            }
            else if (CLOSE_BRK.contains(ch)) {
                if (stackHead != BRK_PAIR(ch))
                    throw SplitError(index)

                stack = stack.tail // Pop.

                buf += ch
            }
            else {
                if (escape)
                    buf += '\\' // Put back '\'.

                buf += ch
            }

            // Drop escape flag.
            if (escape && ch != '\\')
                escape = false

            index += 1
        }

        if (stack.nonEmpty)
            throw SplitError(index - 1)

        if (buf.nonEmpty)
            lines += buf.toString()

        lines.map(_.strip)
    }

    /**
     *
     * @param cmd
     * @param args
     * @return
     */
    private def processParameters(cmd: Command, args: Seq[String]): Seq[Argument] =
        args.map { arg ⇒
            val parts = arg.split("=")

            def mkError() = new IllegalArgumentException(s"Invalid parameter: ${c(arg)}, type $C'help --cmd=${cmd.name}'$RST to get help.")

            if (parts.size > 2)
                throw mkError()

            val name = if (parts.size == 1) arg.strip else parts(0).trim
            val value = if (parts.size == 1) None else Some(U.trimQuotes(parts(1).strip))
            val hasSynth = cmd.params.exists(_.synthetic)

            if (name.endsWith("=")) // Missing value or extra '='.
                throw mkError()

            cmd.findParameterByNameOpt(name) match {
                case None ⇒
                    if (hasSynth)
                        Argument(Parameter(
                            id = name.substring(2), // Remove single '--' from the beginning.
                            names = Seq(name),
                            value = value,
                            synthetic = true,
                            desc = null
                        ), value) // Synthetic argument.
                    else
                        throw mkError()

                case Some(param) ⇒
                    if ((param.value.isDefined && value.isEmpty) || (param.value.isEmpty && value.isDefined))
                        throw mkError()

                    Argument(param, value)
            }
        }

    /**
     *
     * @param args
     * @param repl
     */
    private def processAnsi(args: Seq[String], repl: Boolean): Unit = {
        args.find(_ == NO_ANSI_CMD.name) match {
            case Some(_) ⇒ NO_ANSI_CMD.body(NO_ANSI_CMD, Seq.empty, repl)
            case None ⇒ ()
        }
        args.find(_ == ANSI_CMD.name) match {
            case Some(_) ⇒ ANSI_CMD.body(ANSI_CMD, Seq.empty, repl)
            case None ⇒ ()
        }
    }

    /**
     *
     * @param args
     */
    private def execOsCmd(args: Seq[String]): Unit = {
        val pb = new ProcessBuilder(args.asJava).inheritIO()

        val proc = pb.start()

        try
            proc.waitFor()
        catch {
            case _: InterruptedException ⇒ () // Exit.
        }
    }

    /**
     * Processes a single command defined by the given arguments.
     *
     * @param args
     * @param repl Whether or not called from 'repl' mode.
     */
    @throws[Exception]
    private def doCommand(args: Seq[String], repl: Boolean): Unit = {
        if (args.nonEmpty) {
            try
                if (args.head.head == '$') {
                    val head = args.head.tail.strip // Remove '$' from 1st argument.
                    val tail = args.tail.toList

                    execOsCmd(if (head.isEmpty) tail else head :: tail)
                }
                else {
                    // Process 'no-ansi' and 'ansi' commands first.
                    processAnsi(args, repl)

                    // Remove 'no-ansi' and 'ansi' commands from the argument list, if any.
                    val xargs = args.filter(arg ⇒ arg != NO_ANSI_CMD.name && arg != ANSI_CMD.name)

                    if (xargs.nonEmpty) {
                        val cmd = xargs.head

                        // Reset error code.
                        exitStatus = 0

                        CMDS.find(_.name == cmd) match {
                            case Some(cmd) ⇒ cmd.body(cmd, processParameters(cmd, xargs.tail), repl)
                            case None ⇒ throw UnknownCommand(cmd)
                        }
                    }
                }
            catch {
                case e: Exception ⇒ error(e.getLocalizedMessage)
            }
        }
    }

    /**
     *
     * @param args
     */
    private def boot(args: Array[String]): Unit = {
        new Thread() {
            override def run(): Unit = {
                U.gaScreenView("cli")
            }
        }
        .start()

        // Initialize OS-aware terminal.
        term = TerminalBuilder.builder()
            .name(NAME)
            .system(true)
            .nativeSignals(true)
            .signalHandler(Terminal.SignalHandler.SIG_IGN)
            .dumb(true)
            .jansi(true)
            .build()

        // Process 'no-ansi' and 'ansi' commands first (before ASCII title is shown).
        processAnsi(args, repl = false)

        if (!args.contains(NO_LOGO_CMD.name))
            title() // Show logo unless we have 'no-logo' command.

        // Remove all auxiliary commands that are combined with other commands, if any.
        val xargs = args.filter(arg ⇒
            arg != NO_ANSI_CMD.name &&
            arg != ANSI_CMD.name &&
            arg != NO_LOGO_CMD.name
        )

        if (xargs.isEmpty)
            doRepl()
        else
            doCommand(xargs.toSeq, repl = false)

        sys.exit(exitStatus)
    }

    cleanUpTempFiles()

    // Boot up.
    boot(args)
}<|MERGE_RESOLUTION|>--- conflicted
+++ resolved
@@ -103,11 +103,7 @@
     // | MAKE SURE TO UPDATE THIS VAR WHEN NUMBER OF SERVICES IS CHANGED. |
     // +==================================================================+
     private final val NUM_SRV_SERVICES = 31 /*services*/ + 1 /*progress start*/
-<<<<<<< HEAD
-    private final val NUM_PRB_SERVICES = 21 /*services*/ + 1 /*progress start*/
-=======
     private final val NUM_PRB_SERVICES = 23 /*services*/ + 1 /*progress start*/
->>>>>>> 19d4491f
 
     private final val SRV_BEACON_PATH = ".nlpcraft/server_beacon"
     private final val PRB_BEACON_PATH = ".nlpcraft/probe_beacon"
