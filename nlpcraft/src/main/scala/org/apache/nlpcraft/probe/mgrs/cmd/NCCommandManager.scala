/*
 * Licensed to the Apache Software Foundation (ASF) under one or more
 * contributor license agreements.  See the NOTICE file distributed with
 * this work for additional information regarding copyright ownership.
 * The ASF licenses this file to You under the Apache License, Version 2.0
 * (the "License"); you may not use this file except in compliance with
 * the License.  You may obtain a copy of the License at
 *
 *      https://www.apache.org/licenses/LICENSE-2.0
 *
 * Unless required by applicable law or agreed to in writing, software
 * distributed under the License is distributed on an "AS IS" BASIS,
 * WITHOUT WARRANTIES OR CONDITIONS OF ANY KIND, either express or implied.
 * See the License for the specific language governing permissions and
 * limitations under the License.
 */

package org.apache.nlpcraft.probe.mgrs.cmd

import com.fasterxml.jackson.databind.ObjectMapper
import com.fasterxml.jackson.module.scala.DefaultScalaModule
import io.opencensus.trace.Span
import org.apache.nlpcraft.common.nlp.NCNlpSentence
import org.apache.nlpcraft.common.{NCService, _}
import org.apache.nlpcraft.model.{NCCustomParser, NCElement, NCModelView, NCToken, NCValue, NCValueLoader}
import org.apache.nlpcraft.probe.mgrs.NCProbeMessage
import org.apache.nlpcraft.probe.mgrs.conn.NCConnectionManager
import org.apache.nlpcraft.probe.mgrs.conversation.NCConversationManager
import org.apache.nlpcraft.probe.mgrs.dialogflow.NCDialogFlowManager
import org.apache.nlpcraft.probe.mgrs.model.NCModelManager
import org.apache.nlpcraft.probe.mgrs.nlp.NCProbeEnrichmentManager

import java.io.{Serializable => JSerializable}
import java.util.{Collections, Optional, List => JList}
import java.{lang, util}
import scala.jdk.CollectionConverters.{ListHasAsScala, MapHasAsJava, MapHasAsScala, SeqHasAsJava, SetHasAsJava, SetHasAsScala}

/**
  * Probe commands processor.
  */
object NCCommandManager extends NCService {
    private final val JS_MAPPER = new ObjectMapper()

    JS_MAPPER.registerModule(DefaultScalaModule)

    override def start(parent: Span): NCService = startScopedSpan("start", parent) { _ =>
        ackStarting()
        ackStarted()
    }

    /**
     * Stops this service.
     *
     * @param parent Optional parent span.
     */
    override def stop(parent: Span): Unit = startScopedSpan("stop", parent) { _ =>
        ackStopping()
        ackStopped()
    }

    /**
      *
      * @param mkMsg
      * @param mkErrorMsg
      */
    private def send0(mkMsg: () => NCProbeMessage, mkErrorMsg: Throwable => NCProbeMessage, parent: Span = null): Unit = {
        val msgOpt: Option[NCProbeMessage] =
            try
                Some(mkMsg())
            catch {
                case e: Throwable =>
                    NCConnectionManager.send(mkErrorMsg(e), parent)

                    None
            }

        msgOpt match {
            case Some(msg) => NCConnectionManager.send(msg, parent)
            case None => // No-op.
        }
    }

    /**
      *
      * @param msg Server message to process.
      * @param parent Optional parent span.
      */
    def processServerMessage(msg: NCProbeMessage, parent: Span = null): Unit = {
        require(isStarted)
        
        startScopedSpan("processServerMessage", parent,
            "msgType" -> msg.getType,
            "srvReqId" -> msg.dataOpt[String]("srvReqId").getOrElse(""),
            "usrId" -> msg.dataOpt[Long]("userId").getOrElse(-1),
            "mdlId" -> msg.dataOpt[String]("mdlId").getOrElse("")) { span =>
            if (msg.getType != "S2P_PING")
                logger.trace(s"Probe server message received: $msg")
            
            try
                msg.getType match {
                    case "S2P_PING" => ()
    
                    case "S2P_CLEAR_CONV" =>
                        val usrId = msg.data[Long]("usrId")
                        val mdlId = msg.data[String]("mdlId")

                        NCConversationManager.getConversation(usrId, mdlId, span).clearTokens((_: NCToken) => true)

                        logger.trace(s"Cleared conversation history upon server request [usrId=$usrId, mdlId=$mdlId]")

                    case "S2P_CLEAR_DLG" =>
                        val usrId = msg.data[Long]("usrId")
                        val mdlId = msg.data[String]("mdlId")

                        NCDialogFlowManager.clear(usrId, mdlId, span)

                        logger.trace(s"Cleared dialog history upon server request [usrId=$usrId, mdlId=$mdlId]")

                    case "S2P_ASK" =>
                        NCProbeEnrichmentManager.ask(
                            srvReqId = msg.data[String]("srvReqId"),
                            txt = msg.data[String]("txt"),
                            nlpSens = msg.data[JList[NCNlpSentence]]("nlpSens").asScala,
                            usrId = msg.data[Long]("userId"),
                            senMeta = msg.data[java.util.Map[String, JSerializable]]("senMeta").asScala.toMap,
                            mdlId = msg.data[String]("mdlId"),
                            enableLog = msg.data[Boolean]("enableLog"),
                            span
                    )

                    case "S2P_MODEL_SYNS_INFO" =>
                        send0(
                            mkMsg = () => {
                                val mdlId = msg.data[String]("mdlId")

                                val mdlData = NCModelManager.getModel(mdlId)

                                val macros: util.Map[String, String] = mdlData.model.getMacros
                                val syns: util.Map[String, util.List[String]] = mdlData.model.getElements.asScala.map(p => p.getId -> p.getSynonyms).toMap.asJava
                                val samples: util.Map[String, util.List[util.List[String]]] = mdlData.samples.map(p => p._1 -> p._2.map(_.asJava).asJava).toMap.asJava

                                NCProbeMessage(
                                    "P2S_MODEL_SYNS_INFO",
                                    "reqGuid" -> msg.getGuid,
                                    "resp" -> JS_MAPPER.writeValueAsString(
                                        Map(
                                            "macros" -> macros.asInstanceOf[JSerializable],
                                            "synonyms" -> syns.asInstanceOf[JSerializable],
                                            "samples" -> samples.asInstanceOf[JSerializable]
                                        ).asJava
                                    )
                                )
                            },
                            mkErrorMsg = e =>
                                NCProbeMessage(
                                    "P2S_MODEL_SYNS_INFO",
                                    "reqGuid" -> msg.getGuid,
                                    "error" -> e.getLocalizedMessage
                                ),
                            span
                        )

                    case "S2P_MODEL_ELEMENT_INFO" =>
                        send0(
                            mkMsg = () => {
                                val mdlId = msg.data[String]("mdlId")
                                val elmId = msg.data[String]("elmId")

                                val mdl = NCModelManager.getModel(mdlId).model

                                val elm = mdl.getElements.asScala.find(_.getId == elmId).getOrElse(throw new NCE(s"Element not found in model: $elmId"))

                                val vals: util.Map[String, JList[String]] =
                                    if (elm.getValues != null)
                                        elm.getValues.asScala.map(e => e.getName -> e.getSynonyms).toMap.asJava
                                    else
                                        Collections.emptyMap()

                                NCProbeMessage(
                                    "P2S_MODEL_ELEMENT_INFO",
                                    "reqGuid" -> msg.getGuid,
                                    "resp" -> JS_MAPPER.writeValueAsString(
                                        Map(
                                            "synonyms" -> elm.getSynonyms.asInstanceOf[JSerializable],
                                            "values" -> vals.asInstanceOf[JSerializable],
                                            "macros" -> mdl.getMacros.asInstanceOf[JSerializable]
                                        ).asJava
                                    )
                                )
                            },
                            mkErrorMsg = e =>
                                NCProbeMessage(
                                    "P2S_MODEL_ELEMENT_INFO",
                                    "reqGuid" -> msg.getGuid,
                                    "error" -> e.getLocalizedMessage
                                ),
                            span
                        )

                    case "S2P_MODEL_INFO" =>
                        send0(
                            mkMsg = () => {
                                val mdlId = msg.data[String]("mdlId")

                                val mdl = NCModelManager.getModel(mdlId).model

                                val jsonMdl: NCModelView =
                                    new NCModelView {
                                        // As is.
                                        override def getId: String = mdl.getId
                                        override def getName: String = mdl.getName
                                        override def getVersion: String = mdl.getVersion
                                        override def getDescription: String = mdl.getDescription
                                        override def getOrigin: String = mdl.getOrigin
                                        override def getMaxUnknownWords: Int = mdl.getMaxUnknownWords
                                        override def getMaxFreeWords: Int = mdl.getMaxFreeWords
                                        override def getMaxSuspiciousWords: Int = mdl.getMaxSuspiciousWords
                                        override def getMinWords: Int = mdl.getMinWords
                                        override def getMaxWords: Int = mdl.getMaxWords
                                        override def getMinTokens: Int = mdl.getMinTokens
                                        override def getMaxTokens: Int = mdl.getMaxTokens
                                        override def getMinNonStopwords: Int = mdl.getMinNonStopwords
                                        override def isNonEnglishAllowed: Boolean = mdl.isNonEnglishAllowed
                                        override def isNotLatinCharsetAllowed: Boolean = mdl.isNotLatinCharsetAllowed
                                        override def isSwearWordsAllowed: Boolean = mdl.isSwearWordsAllowed
                                        override def isNoNounsAllowed: Boolean = mdl.isNoNounsAllowed
                                        override def isPermutateSynonyms: Boolean = mdl.isPermutateSynonyms
                                        override def isDupSynonymsAllowed: Boolean = mdl.isDupSynonymsAllowed
                                        override def getMaxTotalSynonyms: Int = mdl.getMaxTotalSynonyms
                                        override def isNoUserTokensAllowed: Boolean = mdl.isNoUserTokensAllowed
                                        override def isSparse: Boolean = mdl.isSparse
                                        override def getMetadata: util.Map[String, AnyRef] = mdl.getMetadata
                                        override def getAdditionalStopWords: util.Set[String] = mdl.getAdditionalStopWords
                                        override def getExcludedStopWords: util.Set[String] = mdl.getExcludedStopWords
                                        override def getSuspiciousWords: util.Set[String] = mdl.getSuspiciousWords
                                        override def getMacros: util.Map[String, String] = mdl.getMacros
                                        override def getEnabledBuiltInTokens: util.Set[String] = mdl.getEnabledBuiltInTokens
                                        override def getAbstractTokens: util.Set[String] = mdl.getAbstractTokens
                                        override def getMaxElementSynonyms: Int = mdl.getMaxElementSynonyms
                                        override def isMaxSynonymsThresholdError: Boolean = mdl.isMaxSynonymsThresholdError
                                        override def getConversationTimeout: Long = mdl.getConversationTimeout
                                        override def getConversationDepth: Int = mdl.getConversationDepth
                                        override def getRestrictedCombinations: util.Map[String, util.Set[String]] = mdl.getRestrictedCombinations

                                        // Cleared.
                                        override def getParsers: JList[NCCustomParser] = null

                                        // Converted.
<<<<<<< HEAD
                                        override def getElements: util.Set[NCElement] = mdl.getElements.asScala.map(e => {
                                            // Jackson can serialize `is` getters but only for boolean return types
                                            // (even with Jdk8Module)
                                            // Below `is` getters data provided as `get` getters data.
                                            abstract class NCElementExt extends NCElement {
                                                // New method instead of `isPermutateSynonyms`
                                                def getPermutateSynonyms: lang.Boolean
                                                // New method instead of `isSparse`
                                                def getSparse: lang.Boolean
=======
                                        override def getElements: util.Set[NCElement] = mdl.getElements.asScala.map(e =>
                                            new NCElement {
                                                // As is.
                                                override def getId: String = e.getId
                                                override def getGroups: JList[String] = e.getGroups
                                                override def getMetadata: util.Map[String, AnyRef] = e.getMetadata
                                                override def getDescription: String = e.getDescription
                                                override def getParentId: String = e.getParentId
                                                override def getSynonyms: JList[String] = e.getSynonyms
                                                override def isPermutateSynonyms: Optional[lang.Boolean] = e.isPermutateSynonyms
                                                override def isSparse: Optional[lang.Boolean] = e.isSparse
                                                override def getValues: JList[NCValue] = e.getValues

                                                // Cleared.
                                                override def getValueLoader: Optional[NCValueLoader] = null
>>>>>>> f5af9114
                                            }

                                            val eExt: NCElement =
                                                new NCElementExt {
                                                    // As is.
                                                    override def getId: String = e.getId
                                                    override def getGroups: JList[String] = e.getGroups
                                                    override def getMetadata: util.Map[String, AnyRef] = e.getMetadata
                                                    override def getDescription: String = e.getDescription
                                                    override def getParentId: String = e.getParentId
                                                    override def getSynonyms: JList[String] = e.getSynonyms
                                                    override def getValues: JList[NCValue] = e.getValues

                                                    // Hidden.
                                                    override def isPermutateSynonyms: Optional[lang.Boolean] = null
                                                    override def isSparse: Optional[lang.Boolean] = null

                                                    // Wrapped.
                                                    override def getPermutateSynonyms: lang.Boolean =
                                                        e.isPermutateSynonyms.orElse(null)
                                                    override def getSparse: lang.Boolean =
                                                        e.isSparse.orElse(null)

                                                    // Cleared.
                                                    override def getValueLoader: Optional[NCValueLoader] = null
                                                }

                                            eExt
                                        }).asJava
                                    }

                                NCProbeMessage(
                                    "P2S_MODEL_INFO",
                                    "reqGuid" -> msg.getGuid,
                                    "resp" -> JS_MAPPER.writeValueAsString(jsonMdl)
                                )
                            },
                            mkErrorMsg = e =>
                                NCProbeMessage(
                                    "P2S_MODEL_SYNS_INFO",
                                    "reqGuid" -> msg.getGuid,
                                    "error" -> e.getLocalizedMessage
                                ),
                            span
                        )

                    case _ =>
                        logger.error(s"Received unknown server message (you need to update the probe): ${msg.getType}")
                }
            catch {
                case e: Throwable => U.prettyError(logger, s"Error while processing server message (ignoring): ${msg.getType}", e)
            }
        }
    }
}<|MERGE_RESOLUTION|>--- conflicted
+++ resolved
@@ -246,17 +246,6 @@
                                         override def getParsers: JList[NCCustomParser] = null
 
                                         // Converted.
-<<<<<<< HEAD
-                                        override def getElements: util.Set[NCElement] = mdl.getElements.asScala.map(e => {
-                                            // Jackson can serialize `is` getters but only for boolean return types
-                                            // (even with Jdk8Module)
-                                            // Below `is` getters data provided as `get` getters data.
-                                            abstract class NCElementExt extends NCElement {
-                                                // New method instead of `isPermutateSynonyms`
-                                                def getPermutateSynonyms: lang.Boolean
-                                                // New method instead of `isSparse`
-                                                def getSparse: lang.Boolean
-=======
                                         override def getElements: util.Set[NCElement] = mdl.getElements.asScala.map(e =>
                                             new NCElement {
                                                 // As is.
@@ -272,36 +261,8 @@
 
                                                 // Cleared.
                                                 override def getValueLoader: Optional[NCValueLoader] = null
->>>>>>> f5af9114
                                             }
-
-                                            val eExt: NCElement =
-                                                new NCElementExt {
-                                                    // As is.
-                                                    override def getId: String = e.getId
-                                                    override def getGroups: JList[String] = e.getGroups
-                                                    override def getMetadata: util.Map[String, AnyRef] = e.getMetadata
-                                                    override def getDescription: String = e.getDescription
-                                                    override def getParentId: String = e.getParentId
-                                                    override def getSynonyms: JList[String] = e.getSynonyms
-                                                    override def getValues: JList[NCValue] = e.getValues
-
-                                                    // Hidden.
-                                                    override def isPermutateSynonyms: Optional[lang.Boolean] = null
-                                                    override def isSparse: Optional[lang.Boolean] = null
-
-                                                    // Wrapped.
-                                                    override def getPermutateSynonyms: lang.Boolean =
-                                                        e.isPermutateSynonyms.orElse(null)
-                                                    override def getSparse: lang.Boolean =
-                                                        e.isSparse.orElse(null)
-
-                                                    // Cleared.
-                                                    override def getValueLoader: Optional[NCValueLoader] = null
-                                                }
-
-                                            eExt
-                                        }).asJava
+                                        ).asJava
                                     }
 
                                 NCProbeMessage(
