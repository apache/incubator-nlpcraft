/*
 * Licensed to the Apache Software Foundation (ASF) under one or more
 * contributor license agreements.  See the NOTICE file distributed with
 * this work for additional information regarding copyright ownership.
 * The ASF licenses this file to You under the Apache License, Version 2.0
 * (the "License"); you may not use this file except in compliance with
 * the License.  You may obtain a copy of the License at
 *
 *      http://www.apache.org/licenses/LICENSE-2.0
 *
 * Unless required by applicable law or agreed to in writing, software
 * distributed under the License is distributed on an "AS IS" BASIS,
 * WITHOUT WARRANTIES OR CONDITIONS OF ANY KIND, either express or implied.
 * See the License for the specific language governing permissions and
 * limitations under the License.
 */

package org.apache.nlpcraft.probe.mgrs.deploy

import java.io._
import java.lang.reflect.{InvocationTargetException, Method, ParameterizedType, Type}
import java.util
import java.util.function.Function
import java.util.jar.JarInputStream
import java.util.regex.{Pattern, PatternSyntaxException}

import io.opencensus.trace.Span
import org.apache.nlpcraft.common._
import org.apache.nlpcraft.common.config.NCConfigurable
import org.apache.nlpcraft.common.makro.NCMacroParser
import org.apache.nlpcraft.common.nlp.core.{NCNlpCoreManager, NCNlpPorterStemmer}
import org.apache.nlpcraft.common.util.NCUtils.{DSL_FIX, REGEX_FIX}
import org.apache.nlpcraft.model._
import org.apache.nlpcraft.model.factories.basic.NCBasicModelFactory
import org.apache.nlpcraft.model.intent.impl.{NCIntentDslCompiler, NCIntentSolver}
import org.apache.nlpcraft.model.intent.utils.NCDslIntent
import org.apache.nlpcraft.probe.mgrs.NCSynonymChunkKind.{DSL, REGEX, TEXT}
import org.apache.nlpcraft.probe.mgrs.{NCSynonym, NCSynonymChunk, deploy}
import org.apache.nlpcraft.probe.mgrs.model.NCModelSynonymDslCompiler
import org.apache.nlpcraft.probe.mgrs.nlp.NCModelData
import resource.managed

import scala.collection.JavaConverters._
import scala.collection.convert.DecorateAsScala
import scala.collection.{Map, Seq, Set, mutable}
import scala.collection.mutable.{ArrayBuffer, ListBuffer}
import scala.util.control.Exception._

/**
  * Model deployment manager.
  */
object NCDeployManager extends NCService with DecorateAsScala {
    private final val TOKENS_PROVIDERS_PREFIXES = Set("nlpcraft:", "google:", "stanford:", "opennlp:", "spacy:")
    private final val ID_REGEX = "^[_a-zA-Z]+[a-zA-Z0-9:-_]*$"

    private final val CLS_INTENT = classOf[NCIntent]
    private final val CLS_INTENT_REF = classOf[NCIntentRef]
    private final val CLS_TERM = classOf[NCIntentTerm]
    private final val CLS_QRY_RES = classOf[NCResult]
    private final val CLS_SLV_CTX = classOf[NCIntentMatch]
    private final val CLS_SAMPLE = classOf[NCIntentSample]

    // Java and scala lists.
    private final val CLS_SCALA_SEQ = classOf[Seq[_]]
    private final val CLS_SCALA_LST = classOf[List[_]]
    private final val CLS_SCALA_OPT = classOf[Option[_]]
    private final val CLS_JAVA_LST = classOf[util.List[_]]
    private final val CLS_JAVA_OPT = classOf[util.Optional[_]]

    private final val CLS_TOKEN = classOf[NCToken]

    private final val COMP_CLS: Set[Class[_]] = Set(
        CLS_SCALA_SEQ,
        CLS_SCALA_LST,
        CLS_SCALA_OPT,
        CLS_JAVA_LST,
        CLS_JAVA_OPT
    )

    private final val SEPARATORS = Seq('?', ',', '.', '-', '!')

    type Callback = Function[NCIntentMatch, NCResult]

    @volatile private var data: ArrayBuffer[NCModelData] = _
    @volatile private var modelFactory: NCModelFactory = _

    object Config extends NCConfigurable {
        private final val pre = "nlpcraft.probe"

        // It should reload config.
        def modelFactoryType: Option[String] = getStringOpt(s"$pre.modelFactory.type")
        def modelFactoryProps: Option[Map[String, String]] = getMapOpt(s"$pre.modelFactory.properties")
        def model: Option[String] = getStringOpt(s"$pre.model")
        def models: Seq[String] = getStringList(s"$pre.models")
        def jarsFolder: Option[String] = getStringOpt(s"$pre.jarsFolder")

        // TODO: property name.
        def synonymsWarnValue: Int = getInt(s"$pre.synonymsWarnValue")
    }

    /**
      *
      * @param elementId Element ID.
      * @param synonym Element synonym.
      */
    case class SynonymHolder(
        elementId: String,
        synonym: NCSynonym
    )

    /**
      * Gives a list of JAR files at given path.
      *
      * @param path Path to scan.
      * @return
      */
    private def scanJars(path: File): Seq[File] = {
        val jars = path.listFiles(new FileFilter {
            override def accept(f: File): Boolean =
                f.isFile && f.getName.toLowerCase.endsWith(".jar")
        })

        if (jars == null) Seq.empty else jars.toSeq
    }

    /**
      *
      * @param mdl
      * @return
      */
    @throws[NCE]
    private def wrap(mdl: NCModel): NCModelData = {
        require(mdl != null)

        val mdlId = mdl.getId
        val mdlName = mdl.getName
        val mdlVer = mdl.getVersion

        // Verify models' identities.

        if (mdlId == null)
            throw new NCE(s"Model ID is not provided: $mdlName")
        if (mdlName == null)
            throw new NCE(s"Model name is not provided: $mdlId")
        if (mdlVer == null)
            throw new NCE(s"Model version is not provided: $mdlId")
        if (mdlName != null && mdlName.isEmpty)
            throw new NCE(s"Model name cannot be empty string: $mdlId")
        if (mdlId != null && mdlId.isEmpty)
            throw new NCE(s"Model ID cannot be empty string: $mdlId")
        if (mdlVer != null && mdlVer.length > 16)
            throw new NCE(s"Model version cannot be empty string: $mdlId")
        if (mdlName != null && mdlName.length > 64)
            throw new NCE(s"Model name is too long (64 max): $mdlId")
        if (mdlId != null && mdlId.length > 32)
            throw new NCE(s"Model ID is too long (32 max): $mdlId")
        if (mdlVer != null && mdlVer.length > 16)
            throw new NCE(s"Model version is too long (16 max): $mdlId")

        for (elm ← mdl.getElements.asScala)
            if (!elm.getId.matches(ID_REGEX))
                throw new NCE(s"Model element ID '${elm.getId}' does not match '$ID_REGEX' regex in: $mdlId")

        @throws[NCE]
        def checkCollection(name: String, col: Any): Unit =
            if (col == null)
                throw new NCE(s"Collection can be empty but cannot be null [modelId=$mdlId, name=$name]")

        checkCollection("additionalStopWords", mdl.getAdditionalStopWords)
        checkCollection("elements", mdl.getElements)
        checkCollection("enabledBuiltInTokens", mdl.getEnabledBuiltInTokens)
        checkCollection("excludedStopWords", mdl.getExcludedStopWords)
        checkCollection("parsers", mdl.getParsers)
        checkCollection("suspiciousWords", mdl.getSuspiciousWords)
        checkCollection("macros", mdl.getMacros)
        checkCollection("metadata", mdl.getMetadata)

        checkModelConfig(mdl)

        val allSyns = mdl.getElements.asScala.flatMap(_.getSynonyms.asScala)

        mdl.getMacros.asScala.keys.foreach(makro ⇒
            if (!allSyns.exists(_.contains(makro)))
                logger.warn(s"Unused macro [modelId=$mdlId, macro=$makro]")
        )

        val parser = new NCMacroParser

        // Initialize macro parser.
        mdl.getMacros.asScala.foreach(t ⇒ parser.addMacro(t._1, t._2))

        checkSynonyms(mdl, parser)

        for (elm ← mdl.getElements.asScala)
            checkElement(mdl, elm)

        checkElementIdsDups(mdl)
        checkCyclicDependencies(mdl)

        def checkAndStemmatize(jc: java.util.Set[String], name: String): Set[String] =
            for (word: String ← jc.asScala.toSet) yield
                if (hasWhitespace(word))
                    throw new NCE(s"$name cannot have whitespace: '$word' for model: $mdlId")
                else
                    NCNlpCoreManager.stem(word)

        val addStopWords = checkAndStemmatize(mdl.getAdditionalStopWords, "Additional stopword")
        val exclStopWords = checkAndStemmatize(mdl.getExcludedStopWords, "Excluded stopword")
        val suspWords = checkAndStemmatize(mdl.getSuspiciousWords, "Suspicious word")

        checkStopwordsDups(addStopWords, exclStopWords)

        val syns = mutable.HashSet.empty[SynonymHolder]

        var cnt = 0
        val maxCnt = mdl.getMaxTotalSynonyms

        // Process and check elements.
        for (elm ← mdl.getElements.asScala) {
            val elmId = elm.getId

            def addSynonym(
                isElementId: Boolean,
                isValueName: Boolean,
                value: String,
                chunks: Seq[NCSynonymChunk]): Unit = {
                def add(chunks: Seq[NCSynonymChunk], isDirect: Boolean): Unit = {
                    val holder = SynonymHolder(
                        elementId = elmId,
                        synonym = NCSynonym(isElementId, isValueName, isDirect, value, chunks)
                    )

                    if (syns.add(holder)) {
                        cnt += 1

                        if (cnt > maxCnt)
                            throw new NCE(s"Too many synonyms detected [" +
                                s"modelId=$mdlId, " +
                                s"max=$maxCnt" +
                                s"]")

                        if (value == null)
                            logger.trace(s"Synonym #${syns.size} added [" +
                                s"modelId=$mdlId, " +
                                s"elementId=$elmId, " +
                                s"synonym=${chunks.mkString(" ")}" +
                                s"]"
                            )
                        else
                            logger.trace(s"Synonym #${syns.size} added [" +
                                s"modelId=$mdlId, " +
                                s"elementId=$elmId, " +
                                s"synonym=${chunks.mkString(" ")}, " +
                                s"value=$value" +
                                s"]"
                            )
                    }
                    else
                        logger.trace(
                            s"Synonym already added (ignoring) [" +
                                s"modelId=$mdlId, " +
                                s"elementId=$elmId, " +
                                s"synonym=${chunks.mkString(" ")}, " +
                                s"value=$value" +
                                s"]"
                        )
                }

                if (mdl.isPermutateSynonyms && !isElementId && chunks.forall(_.wordStem != null))
                    simplePermute(chunks).map(p ⇒ p.map(_.wordStem) → p).toMap.values.foreach(p ⇒ add(p, p == chunks))
                else
                    add(chunks, isDirect = true)
            }

            /**
              *
              * @param s
              * @return
              */
            @throws[NCE]
            def chunkSplit(s: String): Seq[NCSynonymChunk] = {
                val x = s.trim()

                val chunks = ListBuffer.empty[String]

                var start = 0
                var curr = 0
                val len = x.length - (2 + 2) // 2 is a prefix/suffix length. Hack...

                def splitUp(s: String): Seq[String] = s.split(" ").map(_.trim).filter(_.nonEmpty).toSeq

                def processChunk(fix: String): Unit = {
                    chunks ++= splitUp(x.substring(start, curr))

                    x.indexOf(fix, curr + fix.length) match {
                        case -1 ⇒ throw new NCE(s"Invalid synonym definition in: $x, model=$mdlId")
                        case n ⇒
                            chunks += x.substring(curr, n + fix.length)
                            start = n + fix.length
                            curr = start
                    }
                }

                def isFix(fix: String): Boolean =
                    x.charAt(curr) == fix.charAt(0) &&
                        x.charAt(curr + 1) == fix.charAt(1)

                while (curr < len) {
                    if (isFix(REGEX_FIX))
                        processChunk(REGEX_FIX)
                    else if (isFix(DSL_FIX))
                        processChunk(DSL_FIX)
                    else
                        curr += 1
                }

                chunks ++= splitUp(x.substring(start))

                chunks.map(mkChunk)
            }

            /**
              *
              * @param id
              */
            @throws[NCE]
            def chunkIdSplit(id: String): Seq[NCSynonymChunk] = {
                val chunks = chunkSplit(NCNlpCoreManager.tokenize(id).map(_.token).mkString(" "))

                // IDs can only be simple strings.
                if (chunks.exists(_.kind != TEXT))
                    throw new NCE(s"Invalid ID: $id for modelId: $mdlId")

                chunks
            }

            // Add element ID as a synonyms (dups ignored).
            val idChunks = Seq(chunkIdSplit(elmId))

            idChunks.distinct.foreach(ch ⇒ addSynonym(isElementId = true, isValueName = false, null, ch))

            // Add straight element synonyms (dups printed as warnings).
            val synsChunks = for (syn ← elm.getSynonyms.asScala.flatMap(parser.expand)) yield chunkSplit(syn)

            if (U.containsDups(synsChunks.flatten))
                logger.trace(s"Element synonyms duplicate (ignoring) [" +
                    s"modelId=$mdlId, " +
                    s"elementId=$elmId, " +
                    s"synonym=${synsChunks.diff(synsChunks.distinct).distinct.map(_.mkString(",")).mkString(";")}" +
                    s"]"
                )

            synsChunks.distinct.foreach(ch ⇒ addSynonym(isElementId = false, isValueName = false, null, ch))

            val vals =
                (if (elm.getValues != null) elm.getValues.asScala else Seq.empty) ++
                    (if (elm.getValueLoader != null) elm.getValueLoader.load(elm).asScala else Seq.empty)

            // Add value synonyms.
            val valNames = vals.map(_.getName)

            if (U.containsDups(valNames))
                logger.trace(s"Element values names duplicate (ignoring) [" +
                    s"modelId=$mdlId, " +
                    s"elementId=$elmId, " +
                    s"names=${valNames.diff(valNames.distinct).distinct.mkString(",")}" +
                    s"]"
                )

            for (v ← vals.map(p ⇒ p.getName → p).toMap.values) {
                val valId = v.getName
                val valSyns = v.getSynonyms.asScala

                val idChunks = Seq(chunkIdSplit(valId))

                // Add value name as a synonyms (dups ignored)
                idChunks.distinct.foreach(ch ⇒ addSynonym(isElementId = false, isValueName = true, valId, ch))

                // Add straight value synonyms (dups printed as warnings)
                var skippedOneLikeName = false

                val chunks =
                    valSyns.flatMap(parser.expand).flatMap(valSyn ⇒ {
                        val valSyns = chunkSplit(valSyn)

                        if (idChunks.contains(valSyns) && !skippedOneLikeName) {
                            skippedOneLikeName = true

                            None
                        }
                        else
                            Some(valSyns)
                    })

                if (U.containsDups(chunks.toList))
                    logger.trace(s"Element synonyms duplicate (ignoring) [" +
                        s"modelId=$mdlId, " +
                        s"elementId=$elmId, " +
                        s"value=$valId, " +
                        s"synonym=${chunks.diff(chunks.distinct).distinct.map(_.mkString(",")).mkString(";")}" +
                        s"]"
                    )

                chunks.distinct.foreach(ch ⇒ addSynonym(isElementId = false, isValueName = false, valId, ch))
            }
        }

        val valLdrs = mutable.HashSet.empty[NCValueLoader]

        for (elm ← mdl.getElements.asScala) {
            val ldr = elm.getValueLoader

            if (ldr != null)
                valLdrs += ldr
        }

        // Discard value loaders, if any.
        for (ldr ← valLdrs)
            ldr.onDiscard()

        var foundDups = false

        val allAliases =
            syns
                .flatMap(_.synonym)
                .groupBy(_.origText)
                .map(x ⇒ (x._1, x._2.map(_.alias).filter(_ != null)))
                .values
                .flatten
                .toList

        // Check for DSl alias uniqueness.
        if (U.containsDups(allAliases)) {
            for (dupAlias ← allAliases.diff(allAliases.distinct))
                logger.warn(s"Duplicate DSL alias '$dupAlias' found for model: $mdlId")

            throw new NCE(s"Duplicate DSL aliases found for model '$mdlId'- check log messages.")
        }

        val idAliasDups = mdl.getElements.asScala.map(_.getId).intersect(allAliases.toSet)

        // Check that DSL aliases don't intersect with element IDs.
        if (idAliasDups.nonEmpty) {
            for (dup ← idAliasDups)
                logger.warn(s"Duplicate element ID and DSL alias '$dup' found for model: $mdlId")

            throw new NCE(s"Duplicate element ID and DSL aliases found for model '$mdlId'- check log messages.")
        }

        // Check for synonym dups across all elements.
        for (
            ((syn, isDirect), holders) ←
                syns.groupBy(p ⇒ (p.synonym.mkString(" "), p.synonym.isDirect)) if holders.size > 1 && isDirect
        ) {
            logger.trace(s"Duplicate synonym detected (ignoring) [" +
                s"modelId=$mdlId, " +
                s"element=${
                    holders.map(
                        p ⇒ s"id=${p.elementId}${if (p.synonym.value == null) "" else s", value=${p.synonym.value}"}"
                    ).mkString("(", ",", ")")
                }, " +
                s"synonym=$syn" +
                s"]"
            )

            foundDups = true
        }

        if (foundDups) {
            if (!mdl.isDupSynonymsAllowed)
                throw new NCE(s"Duplicated synonyms are not allowed for model '$mdlId' - check trace messages.")

            logger.warn(s"Found duplicate synonyms - check trace logging for model: $mdlId")
            logger.warn(s"Duplicates are allowed by '$mdlId' model but large number may degrade the performance.")
        }

        mdl.getMetadata.put(MDL_META_ALL_ALIASES_KEY, allAliases.toSet)
        mdl.getMetadata.put(MDL_META_ALL_ELM_IDS_KEY,
            mdl.getElements.asScala.map(_.getId).toSet ++
                Set("nlpcraft:nlp") ++
                mdl.getEnabledBuiltInTokens.asScala
        )
        mdl.getMetadata.put(MDL_META_ALL_GRP_IDS_KEY,
            mdl.getElements.asScala.flatMap(_.getGroups.asScala).toSet ++
                Set("nlpcraft:nlp") ++
                mdl.getEnabledBuiltInTokens.asScala
        )

        // Scan for intent annotations in the model class.
        val intents = scanIntents(mdl)
        var solver: NCIntentSolver = null

        if (intents.nonEmpty) {
            // Check the uniqueness of intent IDs.
            U.getDups(intents.keys.toSeq.map(_.id)) match {
                case ids if ids.nonEmpty ⇒ throw new NCE(s"Duplicate intent IDs found for '$mdlId' model: ${ids.mkString(",")}")
                case _ ⇒ ()
            }

            logger.info(s"Intents found in the model: $mdlId")

            solver = new NCIntentSolver(
                intents.toList.map(x ⇒ (x._1, (z: NCIntentMatch) ⇒ x._2.apply(z)))
            )
        }
        else
            logger.warn(s"Model has no intents: $mdlId")

        NCModelData(
            model = mdl,
            solver = solver,
            synonyms = mkFastAccessMap(filter(syns, dsl = false)),
            synonymsDsl = mkFastAccessMap(filter(syns, dsl = true)),
            addStopWordsStems = addStopWords.toSet,
            exclStopWordsStems = exclStopWords.toSet,
            suspWordsStems = suspWords.toSet,
            elements = mdl.getElements.asScala.map(elm ⇒ (elm.getId, elm)).toMap,
            samples = scanSamples(mdl)
        )
    }

    /**
      *
      * @param clsName Factory class name.
      */
    @throws[NCE]
    private def makeModelFactory(clsName: String): NCModelFactory =
        catching(classOf[Throwable]) either Thread.currentThread().getContextClassLoader.
            loadClass(clsName).
            getDeclaredConstructor().
            newInstance().
            asInstanceOf[NCModelFactory]
        match {
            case Left(e) ⇒ throw new NCE(s"Failed to instantiate model factory: $clsName", e)
            case Right(factory) ⇒ factory
        }

    /**
      *
      * @param clsName Model class name.
      */
    @throws[NCE]
    private def makeModelWrapper(clsName: String): NCModelData =
        try
            wrap(
                makeModelFromSource(
                    Thread.currentThread().getContextClassLoader.loadClass(clsName).asSubclass(classOf[NCModel]),
                    clsName
                )
            )
        catch {
            case e: Throwable ⇒ throw new NCE(s"Failed to instantiate model: $clsName", e)
        }

    /**
      *
      * @param set
      * @return
      */
    private def mkFastAccessMap(set: Set[SynonymHolder]): Map[String /*Element ID*/ , Map[Int /*Synonym length*/ , Seq[NCSynonym]]] =
        set
            .groupBy(_.elementId)
            .map {
                case (elmId, holders) ⇒ (
                    elmId,
                    holders
                        .map(_.synonym)
                        .groupBy(_.size)
                        .map {
                            // Sort synonyms from most important to least important.
                            case (k, v) ⇒ (k, v.toSeq.sorted.reverse)
                        }
                )
            }

    /**
      *
      * @param cls Model class.
      * @param src Model class source.
      */
    @throws[NCE]
    private def makeModelFromSource(cls: Class[_ <: NCModel], src: String): NCModel =
        catching(classOf[Throwable]) either modelFactory.mkModel(cls) match {
            case Left(e) ⇒
                throw new NCE(s"Failed to instantiate model [" +
                    s"class=${cls.getName}, " +
                    s"factory=${modelFactory.getClass.getName}, " +
                    s"source=$src" +
                    "]", e)

            case Right(model) ⇒ model
        }

    /**
      *
      * @param jarFile JAR file to extract from.
      */
    @throws[NCE]
    private def extractModels(jarFile: File): Seq[NCModelData] = {
        val clsLdr = Thread.currentThread().getContextClassLoader

        val classes = mutable.ArrayBuffer.empty[Class[_ <: NCModel]]

        managed(new JarInputStream(new BufferedInputStream(new FileInputStream(jarFile)))) acquireAndGet { in ⇒
            var entry = in.getNextJarEntry

            while (entry != null) {
                if (!entry.isDirectory && entry.getName.endsWith(".class")) {
                    val clsName = entry.getName.substring(0, entry.getName.length - 6).replace('/', '.')

                    try {
                        val cls = clsLdr.loadClass(clsName)

                        if (classOf[NCModel].isAssignableFrom(cls) && !cls.isInterface)
                            classes += cls.asSubclass(classOf[NCModel])
                    }
                    catch {
                        // Errors are possible for JARs like log4j etc, which have runtime dependencies.
                        // We don't need these messages in log beside trace, so ignore...
                        case _: ClassNotFoundException ⇒ ()
                        case _: NoClassDefFoundError ⇒ ()
                    }
                }

                entry = in.getNextJarEntry
            }
        }

        classes.map(cls ⇒
            wrap(
                makeModelFromSource(cls, jarFile.getPath)
            )
        )
    }

    @throws[NCE]
    override def start(parent: Span = null): NCService = startScopedSpan("start", parent) { _ ⇒
<<<<<<< HEAD
        modelFactory = new NCBasicModelFactory
        data = ArrayBuffer.empty[NCModelData]

        // Initialize model factory (if configured).
        Config.modelFactoryType match {
            case Some(mft) ⇒
                modelFactory = makeModelFactory(mft)

                modelFactory.initialize(Config.modelFactoryProps.getOrElse(Map.empty[String, String]).asJava)

            case None ⇒ // No-op.
        }

        data ++= Config.models.map(makeModelWrapper)

        Config.jarsFolder match {
            case Some(jarsFolder) ⇒
                val jarsFile = new File(jarsFolder)

                if (!jarsFile.exists())
                    throw new NCE(s"JAR folder path '$jarsFolder' does not exist.")
                if (!jarsFile.isDirectory)
                    throw new NCE(s"JAR folder path '$jarsFolder' is not a directory.")

                val src = this.getClass.getProtectionDomain.getCodeSource
                val locJar = if (src == null) null else new File(src.getLocation.getPath)

                for (jar ← scanJars(jarsFile) if jar != locJar)
                    data ++= extractModels(jar)

            case None ⇒ // No-op.
=======
        models = ArrayBuffer.empty[NCModelWrapper]

        Config.model match {
            case Some(mdlClsName) ⇒
                models += makeModel(mdlClsName)

            case None ⇒
                modelFactory = new NCBasicModelFactory

                // Initialize model factory (if configured).
                Config.modelFactoryType match {
                    case Some(mft) ⇒
                        modelFactory = makeModelFactory(mft)

                        modelFactory.initialize(Config.modelFactoryProps.getOrElse(Map.empty[String, String]).asJava)

                    case None ⇒ // No-op.
                }

                models ++= Config.models.map(makeModel)

                Config.jarsFolder match {
                    case Some(jarsFolder) ⇒
                        val jarsFile = new File(jarsFolder)

                        if (!jarsFile.exists())
                            throw new NCE(s"JAR folder path '$jarsFolder' does not exist.")
                        if (!jarsFile.isDirectory)
                            throw new NCE(s"JAR folder path '$jarsFolder' is not a directory.")

                        val src = this.getClass.getProtectionDomain.getCodeSource
                        val locJar = if (src == null) null else new File(src.getLocation.getPath)

                        for (jar ← scanJars(jarsFile) if jar != locJar)
                            models ++= extractModels(jar)

                    case None ⇒ // No-op.
                }
>>>>>>> 1b5e9679
        }

        val ids = data.map(_.model.getId).toList

        if (U.containsDups(ids))
            throw new NCE(s"Duplicate model IDs detected: ${ids.mkString(", ")}")

        super.start()
    }

    @throws[NCE]
    override def stop(parent: Span = null): Unit = startScopedSpan("stop", parent) { _ ⇒
        if (modelFactory != null)
            modelFactory.terminate()

        if (data != null)
            data.clear()

        super.stop()
    }

    /**
      *
      * @return
      */
    def getModels: Seq[NCModelData] = data

    /**
      * Permutes and drops duplicated.
      * For a given multi-word synonym we allow a single word move left or right only one position per permutation
      * (i.e. only one word jiggles per permutation).
      * E.g. for "A B C D" synonym we'll have only the following permutations:
      * "A, B, C, D"
      * "A, B, D, C"
      * "A, C, B, D"
      * "B, A, C, D"
      *
      * @param seq Initial sequence.
      * @return Permutations.
      */
    private def simplePermute[T](seq: Seq[T]): Seq[Seq[T]] =
        seq.length match {
            case 0 ⇒ Seq.empty
            case 1 ⇒ Seq(seq)
            case n ⇒
                def permute(idx1: Int, idx2: Int): Seq[T] =
                    seq.zipWithIndex.map { case (t, idx) ⇒
                        if (idx == idx1)
                            seq(idx2)
                        else if (idx == idx2)
                            seq(idx1)
                        else
                            t
                    }

                Seq(seq) ++
                    seq.zipWithIndex.flatMap { case (_, idx) ⇒
                        if (idx == 0)
                            Seq(permute(0, 1))
                        else if (idx == n - 1)
                            Seq(permute(n - 2, n - 1))
                        else
                            Seq(permute(idx - 1, idx), permute(idx, idx + 1))
                    }.distinct
        }

    /**
      * Checks cyclic child-parent dependencies.
      *
      * @param mdl Model.
      */
    @throws[NCE]
    private def checkCyclicDependencies(mdl: NCModel): Unit =
        for (elm ← mdl.getElements.asScala) {
            if (elm.getParentId != null) {
                val seen = mutable.ArrayBuffer.empty[String]

                var parentId: String = null
                var x = elm

                do {
                    parentId = x.getParentId

                    if (parentId != null) {
                        if (seen.contains(parentId))
                            throw new NCE(s"Cyclic parent dependency starting at model element '${x.getId}', modelId: ${mdl.getId}.")
                        else {
                            seen += parentId

                            x = mdl.getElements.asScala.find(_.getId == parentId) getOrElse {
                                throw new NCE(s"Unknown parent ID '$parentId' for model element '${x.getId}', modelId: ${mdl.getId}.")

                                null
                            }
                        }
                    }
                }
                while (parentId != null)
            }
        }

    /**
      *
      * @param mdl Model.
      */
    @throws[NCE]
    private def checkElementIdsDups(mdl: NCModel): Unit = {
        val ids = mutable.HashSet.empty[String]

        for (id ← mdl.getElements.asScala.map(_.getId))
            if (ids.contains(id))
                throw new NCE(s"Duplicate model element ID '$id', modelId: ${mdl.getId}.")
            else
                ids += id
    }

    /**
      * Verifies model element in isolation.
      *
      * @param mdl Model.
      * @param elm Element to verify.
      */
    @throws[NCE]
    private def checkElement(mdl: NCModel, elm: NCElement): Unit =
        if (elm.getId == null)
            throw new NCE(s"Model element ID is not provided.', modelId: ${mdl.getId}.")
        else if (elm.getId.length == 0)
            throw new NCE(s"Model element ID cannot be empty.', modelId: ${mdl.getId}.")
        else {
            val elmId = elm.getId

            if (elmId.toLowerCase.startsWith("nlpcraft:"))
                throw new NCE(s"Model element '$elmId' type cannot start with 'nlpcraft:', modelId: ${mdl.getId}.")

            if (hasWhitespace(elmId))
                throw new NCE(s"Model element ID '$elmId' cannot have whitespaces, modelId: ${mdl.getId}.")
        }

    /**
      *
      * @param mdl Model.
      */
    private def checkModelConfig(mdl: NCModel): Unit = {
        def checkInt(v: Int, name: String, min: Int = 0, max: Int = Integer.MAX_VALUE): Unit =
            if (v < min)
                throw new NCE(s"Invalid model configuration value '$name' [value=$v, min=$min], modelId: ${mdl.getId}.")
            else if (v > max)
                throw new NCE(s"Invalid model configuration value '$name' [value=$v, max=$min], modelId: ${mdl.getId}.")

        checkInt(mdl.getMaxUnknownWords, "maxUnknownWords")
        checkInt(mdl.getMaxFreeWords, "maxFreeWords")
        checkInt(mdl.getMaxSuspiciousWords, "maxSuspiciousWords")
        checkInt(mdl.getMinWords, "minWords", min = 1)
        checkInt(mdl.getMinNonStopwords, "minNonStopwords")
        checkInt(mdl.getMinTokens, "minTokens")
        checkInt(mdl.getMaxTokens, "maxTokens", max = 100)
        checkInt(mdl.getMaxWords, "maxWords", min = 1, max = 100)
        checkInt(mdl.getJiggleFactor, "jiggleFactor", max = 4)

        val unsToks =
            mdl.getEnabledBuiltInTokens.asScala.filter(t ⇒
                // 'stanford', 'google', 'opennlp', 'spacy' - any names, not validated.
                t == null ||
                    !TOKENS_PROVIDERS_PREFIXES.exists(typ ⇒ t.startsWith(typ)) ||
                    // 'nlpcraft' names validated.
                    (t.startsWith("nlpcraft:") && !NCModelView.DFLT_ENABLED_BUILTIN_TOKENS.contains(t))
            )

        if (unsToks.nonEmpty)
            throw new NCE(s"Invalid model 'enabledBuiltInTokens' token IDs: ${unsToks.mkString(", ")}, modelId: ${mdl.getId}.")
    }

    /**
      * Checks whether or not given string has any whitespaces.
      *
      * @param s String to check.
      * @return
      */
    private def hasWhitespace(s: String): Boolean = s.exists(_.isWhitespace)

    /**
      *
      * @param set
      * @param dsl
      */
    private def filter(set: mutable.HashSet[SynonymHolder], dsl: Boolean): Set[SynonymHolder] =
        set.toSet.filter(s ⇒ {
            val b = s.synonym.exists(_.kind == DSL)

            if (dsl) b else !b
        })

    /**
      *
      * @param chunk Synonym chunk.
      * @return
      */
    @throws[NCE]
    private def mkChunk(chunk: String): NCSynonymChunk = {
        def stripSuffix(fix: String, s: String): String = s.slice(fix.length, s.length - fix.length)

        // Regex synonym.
        if (startsAndEnds(REGEX_FIX, chunk)) {
            val ptrn = stripSuffix(REGEX_FIX, chunk)

            if (ptrn.length > 0)
                try
                    NCSynonymChunk(kind = REGEX, origText = chunk, regex = Pattern.compile(ptrn))
                catch {
                    case e: PatternSyntaxException ⇒ throw new NCE(s"Invalid regex syntax in: $chunk", e)
                }
            else
                throw new NCE(s"Empty regex synonym detected: $chunk")
        }
        // DSL-based synonym.
        else if (startsAndEnds(DSL_FIX, chunk)) {
            val dsl = stripSuffix(DSL_FIX, chunk)
            val compUnit = NCModelSynonymDslCompiler.parse(dsl)

            val x = NCSynonymChunk(alias = compUnit.alias, kind = DSL, origText = chunk, dslPred = compUnit.predicate)

            x
        }
        // Regular word.
        else
            NCSynonymChunk(kind = TEXT, origText = chunk, wordStem = NCNlpCoreManager.stem(chunk))
    }

    /**
      *
      * @param adds Additional stopword stems.
      * @param excls Excluded stopword stems.
      */
    @throws[NCE]
    private def checkStopwordsDups(adds: Set[String], excls: Set[String]): Unit = {
        val cross = adds.intersect(excls)

        if (cross.nonEmpty)
            throw new NCE(s"Duplicate stems in additional and excluded stopwords: '${cross.mkString(",")}'")
    }

    /**
      *
      * @param fix Prefix and suffix.
      * @param s String to search prefix and suffix in.
      * @return
      */
    private def startsAndEnds(fix: String, s: String): Boolean =
        s.startsWith(fix) && s.endsWith(fix)


    @throws[NCE]
    private def checkSynonyms(mdl: NCModel, parser: NCMacroParser): Unit = {
        val mdlSyns = mdl.getElements.asScala.map(p ⇒ p.getId → p.getSynonyms.asScala.flatMap(parser.expand))

        val mdlId = mdl.getId

        mdlSyns.foreach { case (elemId, syns) ⇒
            val size = syns.size

            if (size == 0)
                logger.warn(s"Element '$elemId' doesn't have synonyms [modelId=$mdlId]")
            else if (size > Config.synonymsWarnValue)
                logger.warn(
                    s"Element '$elemId' has too many ($size) synonyms. " +
                        s"Make sure this is truly necessary [modelId=$mdlId]"
                )

            val others = mdlSyns.filter {
                case (otherId, _) ⇒ otherId != elemId
            }

            val cross = others.filter {
                case (_, othSyns) ⇒ othSyns.intersect(syns).nonEmpty
            }.toMap.keys.mkString(",")

            if (cross.nonEmpty) {
                val msg = s"Element has duplicate synonyms with element [modelId=$mdlId, elementId=$elemId, cross=$cross]"

                // TODO: it it ok?
                if (mdl.isDupSynonymsAllowed)
                    logger.warn(msg)
                else
                    throw new NCE(msg)
            }
        }
    }

    /**
      *
      * @param cls
      * @return
      */
    private def class2Str(cls: Class[_]): String = if (cls == null) "null" else s"'${cls.getSimpleName}'"

    /**
      *
      * @param m
      * @return
      */
    private def method2Str(m: Method): String = {
        val cls = m.getDeclaringClass.getSimpleName
        val name = m.getName
        val args = m.getParameters.map(_.getType.getSimpleName).mkString(", ")

        s"method '$cls#$name($args)'"
    }

    /**
      *
      * @param m
      * @param argIdx
      * @param cxtFirstParam
      */
    private def arg2Str(m: Method, argIdx: Int, cxtFirstParam: Boolean): String =
        s"argument #${argIdx + (if (cxtFirstParam) 1 else 0)} of ${method2Str(m)}"

    /**
      *
      * @param m
      * @param mdl
      * @param intent
      */
    @throws[NCE]
    private def prepareCallback(m: Method, mdl: NCModel, intent: NCDslIntent): Callback = {
        // Checks method result type.
        if (m.getReturnType != CLS_QRY_RES)
            throw new NCE(s"@NCIntent error - unexpected result type ${class2Str(m.getReturnType)} for ${method2Str(m)}, model=${mdl.getId}")

        val allParamTypes = m.getParameterTypes.toSeq

        val ctxFirstParam = allParamTypes.nonEmpty && allParamTypes.head == CLS_SLV_CTX

        def getTokensSeq[T](data: Seq[T]): Seq[T] =
            if (data == null)
                Seq.empty
            else if (ctxFirstParam)
                data.drop(1)
            else
                data

        val allAnns = m.getParameterAnnotations
        val tokParamAnns = getTokensSeq(allAnns).filter(_ != null)
        val tokParamTypes = getTokensSeq(allParamTypes)

        // Checks tokens parameters annotations count.
        if (tokParamAnns.length != tokParamTypes.length)
            throw new NCE(
                s"@NCIntent error - unexpected annotations count ${tokParamAnns.size} for ${method2Str(m)}, " +
                    s"model=${mdl.getId}"
            )

        // Gets terms identifiers.
        val termIds =
            tokParamAnns.zipWithIndex.
                map { case (anns, idx) ⇒
                    def mkArg: String = arg2Str(m, idx, ctxFirstParam)

                    val annsTerms = anns.filter(_.isInstanceOf[NCIntentTerm])

                    // Each method arguments (second and later) must have one NCIntentTerm annotation.
                    annsTerms.length match {
                        case 1 ⇒ annsTerms.head.asInstanceOf[NCIntentTerm].value()

                        case 0 ⇒
                            throw new NCE(
                                s"@NCIntentTerm error - missed annotation ${class2Str(CLS_TERM)} for $mkArg, " +
                                    s"model=${mdl.getId}"
                            )
                        case _ ⇒
                            throw new NCE(
                                s"@NCIntentTerm error -too many annotations ${class2Str(CLS_TERM)} for $mkArg, " +
                                    s"model=${mdl.getId}"
                            )
                    }
                }

        val terms = intent.terms.toSeq

        // Checks correctness of term IDs.
        // Note we don't restrict them to be duplicated.
        val intentTermIds = terms.filter(_.getId != null).map(_.getId)
        val invalidIds = termIds.filter(id ⇒ !intentTermIds.contains(id))

        if (invalidIds.nonEmpty)
            throw new NCE(
                s"@NCIntentTerm error - invalid term identifiers '${invalidIds.mkString(", ")}' for ${method2Str(m)}" +
                    s"model=${mdl.getId}"
            )

        val paramGenTypes = getTokensSeq(m.getGenericParameterTypes)

        require(tokParamTypes.length == paramGenTypes.length)

        // Checks parameters.
        checkTypes(mdl.getId, m, tokParamTypes, paramGenTypes, ctxFirstParam)

        // Checks limits.
        val allLimits = terms.map(t ⇒ t.getId → (t.getMin, t.getMax)).toMap

        checkMinMax(mdl.getId, m, tokParamTypes, termIds.map(allLimits), ctxFirstParam)

        // Prepares invocation method.
        (ctx: NCIntentMatch) ⇒ {
            invoke(
                m,
                mdl,
                (
                    (if (ctxFirstParam) Seq(ctx)
                    else Seq.empty) ++
                        prepareParams(mdl.getId, m, tokParamTypes, termIds.map(ctx.getTermTokens), ctxFirstParam)
                    ).toArray
            )
        }
    }

    /**
      *
      * @param m
      * @param mdl
      * @param args
      */
    @throws[NCE]
    private def invoke(m: Method, mdl: NCModel, args: Array[AnyRef]): NCResult = {
        var flag = m.canAccess(mdl)

        try {
            if (!flag) {
                m.setAccessible(true)

                flag = true
            }
            else
                flag = false

            m.invoke(mdl, args: _*).asInstanceOf[NCResult]
        }
        catch {
            case e: InvocationTargetException ⇒
                e.getTargetException match {
                    case e: NCIntentSkip ⇒ throw e
                    case e: NCRejection ⇒ throw e
                    case e: NCE ⇒ throw e
                    case e: Throwable ⇒ throw new NCE(s"Invocation error in ${method2Str(m)}, model=${mdl.getId}", e)
                }
            case e: Throwable ⇒ throw new NCE(s"Invocation error in ${method2Str(m)}, model=${mdl.getId}", e)
        }
        finally
            if (flag)
                try
                    m.setAccessible(false)
                catch {
                    case e: SecurityException ⇒ throw new NCE(s"Access error in ${method2Str(m)}, model=${mdl.getId}", e)
                }
    }

    /**
      *
      * @param mdlId
      * @param m
      * @param paramClss
      * @param argsList
      * @param ctxFirstParam
      */
    @throws[NCE]
    private def prepareParams(
        mdlId: String,
        m: Method,
        paramClss: Seq[Class[_]],
        argsList: Seq[util.List[NCToken]],
        ctxFirstParam: Boolean
    ): Seq[AnyRef] =
        paramClss.zip(argsList).zipWithIndex.map { case ((paramCls, argList), i) ⇒
            def mkArg: String = arg2Str(m, i, ctxFirstParam)

            val toksCnt = argList.size()

            // Single token.
            if (paramCls == CLS_TOKEN) {
                if (toksCnt != 1)
                    throw new NCE(s"@NCIntentTerm error - expected single token, but found $toksCnt for $mkArg, model=$mdlId")

                argList.get(0)
            }
            // Array of tokens.
            else if (paramCls.isArray)
                argList.asScala.toArray
            // Scala and java list of tokens.
            else if (paramCls == CLS_SCALA_SEQ)
                argList.asScala
            else if (paramCls == CLS_SCALA_LST)
                argList.asScala.toList
            else if (paramCls == CLS_JAVA_LST)
                argList
            // Scala and java optional token.
            else if (paramCls == CLS_SCALA_OPT)
                toksCnt match {
                    case 0 ⇒ None
                    case 1 ⇒ Some(argList.get(0))
                    case _ ⇒ throw new NCE(s"@NCIntentTerm error - too many tokens $toksCnt for option $mkArg, model=$mdlId")
                }
            else if (paramCls == CLS_JAVA_OPT)
                toksCnt match {
                    case 0 ⇒ util.Optional.empty()
                    case 1 ⇒ util.Optional.of(argList.get(0))
                    case _ ⇒ throw new NCE(s"@NCIntentTerm error - too many tokens $toksCnt for optional $mkArg, model=$mdlId")
                }
            else
            // Arguments types already checked.
                throw new AssertionError(s"Unexpected type $paramCls for $mkArg, model=$mdlId")
        }

    /**
      *
      * @param mdlId
      * @param m
      * @param paramCls
      * @param paramGenTypes
      * @param ctxFirstParam
      */
    @throws[NCE]
    private def checkTypes(mdlId: String, m: Method, paramCls: Seq[Class[_]], paramGenTypes: Seq[Type], ctxFirstParam: Boolean): Unit = {
        require(paramCls.length == paramGenTypes.length)

        paramCls.zip(paramGenTypes).zipWithIndex.foreach { case ((pClass, pGenType), i) ⇒
            def mkArg: String = arg2Str(m, i, ctxFirstParam)

            // Token.
            if (pClass == CLS_TOKEN) {
                // No-op.
            }
            else if (pClass.isArray) {
                val compType = pClass.getComponentType

                if (compType != CLS_TOKEN)
                    throw new NCE(s"@NCIntentTerm error - unexpected array element type ${class2Str(compType)} for $mkArg, model=$mdlId")
            }
            // Tokens collection and optionals.
            else if (COMP_CLS.contains(pClass))
                pGenType match {
                    case pt: ParameterizedType ⇒
                        val actTypes = pt.getActualTypeArguments
                        val compTypes = if (actTypes == null) Seq.empty else actTypes.toSeq

                        if (compTypes.length != 1)
                            throw new NCE(
                                s"@NCIntentTerm error - unexpected generic types count ${compTypes.length} for $mkArg, model=$mdlId"
                            )

                        val compType = compTypes.head

                        compType match {
                            case _: Class[_] ⇒
                                val genClass = compTypes.head.asInstanceOf[Class[_]]

                                if (genClass != CLS_TOKEN)
                                    throw new NCE(
                                        s"@NCIntentTerm error - unexpected generic type ${class2Str(genClass)} for $mkArg, model=$mdlId"
                                    )
                            case _ ⇒
                                throw new NCE(
                                    s"@NCIntentTerm error - unexpected generic type ${compType.getTypeName} for $mkArg, model=$mdlId"
                                )
                        }

                    case _ ⇒ throw new NCE(
                        s"@NCIntentTerm error - unexpected parameter type ${pGenType.getTypeName} for $mkArg, model=$mdlId"
                    )
                }
            // Other types.
            else
                throw new NCE(s"@NCIntentTerm error - unexpected parameter type ${class2Str(pClass)} for $mkArg, model=$mdlId")
        }
    }

    /**
      *
      * @param mdlId
      * @param m
      * @param paramCls
      * @param limits
      * @param ctxFirstParam
      */
    @throws[NCE]
    private def checkMinMax(mdlId: String, m: Method, paramCls: Seq[Class[_]], limits: Seq[(Int, Int)], ctxFirstParam: Boolean): Unit = {
        require(paramCls.length == limits.length)

        paramCls.zip(limits).zipWithIndex.foreach { case ((cls, (min, max)), i) ⇒
            def mkArg: String = arg2Str(m, i, ctxFirstParam)

            // Argument is single token but defined as not single token.
            if (cls == CLS_TOKEN && (min != 1 || max != 1))
                throw new NCE(
                    s"@NCIntentTerm error - term must have [1,1] quantifier for $mkArg " +
                        s"because this argument is a single value, model=$mdlId"
                )
            // Argument is not single token but defined as single token.
            else if (cls != CLS_TOKEN && (min == 1 && max == 1))
                throw new NCE(
                    s"@NCIntentTerm error - term has [1,1] quantifier for $mkArg " +
                        s"but this argument is not a single value, model=$mdlId"
                )
            // Argument is optional but defined as not optional.
            else if ((cls == CLS_SCALA_OPT || cls == CLS_JAVA_OPT) && (min != 0 || max != 1))
                throw new NCE(
                    s"@NCIntentTerm error - term must have [0,1] quantifier for $mkArg " +
                        s"because this argument is optional, model=$mdlId"
                )
            // Argument is not optional but defined as optional.
            else if ((cls != CLS_SCALA_OPT && cls != CLS_JAVA_OPT) && (min == 0 && max == 1))
                throw new NCE(
                    s"@NCIntentTerm error - term has [0,1] quantifier for $mkArg " +
                        s"but this argument is not optional, model=$mdlId"
                )
        }
    }

    /**
      *
      * @param mdl
      */
    @throws[NCE]
    private def scanIntents(mdl: NCModel): Map[NCDslIntent, Callback] =
        mdl.getClass.getDeclaredMethods.flatMap(m ⇒ {
            // Direct in-the-class and referenced intents.
            val clsArr = m.getAnnotationsByType(CLS_INTENT)
            val refArr = m.getAnnotationsByType(CLS_INTENT_REF)

            if (clsArr.length > 1 || refArr.length > 1 || (clsArr.nonEmpty && refArr.nonEmpty))
                throw new NCE(
                    s"Only one @NCIntent or @NCIntentRef annotation is allowed in: ${method2Str(m)}, model=${mdl.getId}"
                )

            val cls = m.getAnnotation(CLS_INTENT)

            if (cls != null)
                Some(NCIntentDslCompiler.compile(cls.value(), mdl.getId), m)
            else {
                val ref = m.getAnnotation(CLS_INTENT_REF)

                if (ref != null)
                    mdl match {
                        case adapter: NCModelFileAdapter ⇒
                            val refId = ref.value().trim

                            val compiledIntents = adapter
                                .getIntents
                                .asScala
                                .map(NCIntentDslCompiler.compile(_, mdl.getId))

                            U.getDups(compiledIntents.toSeq.map(_.id)) match {
                                case ids if ids.nonEmpty ⇒
                                    throw new NCE(
                                        s"Duplicate intent IDs found for model from " +
                                            s"'${adapter.getOrigin}': ${ids.mkString(",")}, model=${mdl.getId}"
                                    )
                                case _ ⇒ ()
                            }

                            compiledIntents.find(_.id == refId) match {
                                case Some(intent) ⇒ Some(intent, m)
                                case None ⇒
                                    throw new NCE(
                                        s"@IntentRef($refId) references unknown intent ID '$refId' " +
                                            s"in ${method2Str(m)}, model=${mdl.getId}"
                                    )
                            }

                        case _ ⇒
                            throw new NCE(
                                s"@IntentRef annotation in ${method2Str(m)} can be used only " +
                                    s"for models extending 'NCModelFileAdapter', model=${mdl.getId}"
                            )
                    }
                else
                    None
            }
        })
            .map {
                case (intent, m) ⇒ intent → prepareCallback(m, mdl, intent)
            }.toMap

    /**
      * Scans given model for intent samples.
      *
      * @param mdl Model to scan.
      */
    @throws[NCE]
    private def scanSamples(mdl: NCModel): Map[String, Seq[String]] = {
        var annFound = false

        val samples =
            mdl.getClass.getDeclaredMethods.flatMap(method ⇒ {
                def mkMethodName: String = s"${method.getDeclaringClass.getName}#${method.getName}(...)"

                val smpAnn = method.getAnnotation(CLS_SAMPLE)
                val intAnn = method.getAnnotation(CLS_INTENT)
                val refAnn = method.getAnnotation(CLS_INTENT_REF)

                if (smpAnn != null || intAnn != null || refAnn != null) {
                    annFound = true

                    def mkIntentId(): String =
                        if (intAnn != null)
                            NCIntentDslCompiler.compile(intAnn.value(), mdl.getId).id
                        else if (refAnn != null)
                            refAnn.value().trim
                        else
                            throw new AssertionError()

                    if (smpAnn != null) {
                        if (intAnn == null && refAnn == null) {
                            logger.warn(
                                "@NCTestSample annotation without corresponding @NCIntent or @NCIntentRef annotations " +
                                    s"[modelId=${mdl.getId}, callback=$mkMethodName]")

                            None
                        }
                        else {
                            val samples = smpAnn.value().toList

                            if (samples.isEmpty) {
                                logger.warn(
                                    "@NCTestSample annotation is empty " +
                                        s"[modelId=${mdl.getId}, callback=$mkMethodName]"
                                )

                                None
                            }
                            else
                                Some(mkIntentId() → samples)
                        }
                    }
                    else {
                        logger.warn(
                            "@NCTestSample annotation is missing " +
                                s"[modelId=${mdl.getId}, callback=$mkMethodName]"
                        )

                        None
                    }
                }
                else
                    None
            }).toMap

        if (!annFound)
            logger.warn(s"No intents found [modelId=${mdl.getId}")

        val parser = new NCMacroParser

        mdl.getMacros.asScala.foreach { case (name, str) ⇒ parser.addMacro(name, str) }

        val allSyns: Set[Seq[String]] =
            mdl.getElements.
                asScala.
                flatMap(_.getSynonyms.asScala.flatMap(parser.expand)).
                map(NCNlpPorterStemmer.stem).map(_.split(" ").toSeq).
                toSet

        samples.
            flatMap { case (_, samples) ⇒ samples.map(_.toLowerCase) }.
            map(s ⇒ s → SEPARATORS.foldLeft(s)((s, ch) ⇒ s.replaceAll(s"\\$ch", s" $ch "))).
            foreach {
                case (s, sNorm) ⇒
                    val seq: Seq[String] = sNorm.split(" ").map(NCNlpPorterStemmer.stem)

                    if (!allSyns.exists(_.intersect(seq).nonEmpty))
                        logger.warn(s"Intent sample doesn't contain any direct synonyms [modelId=${mdl.getId}, sample=$s]")
            }

        samples
    }
}<|MERGE_RESOLUTION|>--- conflicted
+++ resolved
@@ -35,7 +35,7 @@
 import org.apache.nlpcraft.model.intent.impl.{NCIntentDslCompiler, NCIntentSolver}
 import org.apache.nlpcraft.model.intent.utils.NCDslIntent
 import org.apache.nlpcraft.probe.mgrs.NCSynonymChunkKind.{DSL, REGEX, TEXT}
-import org.apache.nlpcraft.probe.mgrs.{NCSynonym, NCSynonymChunk, deploy}
+import org.apache.nlpcraft.probe.mgrs.{NCSynonym, NCSynonymChunk}
 import org.apache.nlpcraft.probe.mgrs.model.NCModelSynonymDslCompiler
 import org.apache.nlpcraft.probe.mgrs.nlp.NCModelData
 import resource.managed
@@ -635,44 +635,11 @@
 
     @throws[NCE]
     override def start(parent: Span = null): NCService = startScopedSpan("start", parent) { _ ⇒
-<<<<<<< HEAD
-        modelFactory = new NCBasicModelFactory
         data = ArrayBuffer.empty[NCModelData]
-
-        // Initialize model factory (if configured).
-        Config.modelFactoryType match {
-            case Some(mft) ⇒
-                modelFactory = makeModelFactory(mft)
-
-                modelFactory.initialize(Config.modelFactoryProps.getOrElse(Map.empty[String, String]).asJava)
-
-            case None ⇒ // No-op.
-        }
-
-        data ++= Config.models.map(makeModelWrapper)
-
-        Config.jarsFolder match {
-            case Some(jarsFolder) ⇒
-                val jarsFile = new File(jarsFolder)
-
-                if (!jarsFile.exists())
-                    throw new NCE(s"JAR folder path '$jarsFolder' does not exist.")
-                if (!jarsFile.isDirectory)
-                    throw new NCE(s"JAR folder path '$jarsFolder' is not a directory.")
-
-                val src = this.getClass.getProtectionDomain.getCodeSource
-                val locJar = if (src == null) null else new File(src.getLocation.getPath)
-
-                for (jar ← scanJars(jarsFile) if jar != locJar)
-                    data ++= extractModels(jar)
-
-            case None ⇒ // No-op.
-=======
-        models = ArrayBuffer.empty[NCModelWrapper]
 
         Config.model match {
             case Some(mdlClsName) ⇒
-                models += makeModel(mdlClsName)
+                data += makeModelWrapper(mdlClsName)
 
             case None ⇒
                 modelFactory = new NCBasicModelFactory
@@ -687,7 +654,7 @@
                     case None ⇒ // No-op.
                 }
 
-                models ++= Config.models.map(makeModel)
+                data ++= Config.models.map(makeModelWrapper)
 
                 Config.jarsFolder match {
                     case Some(jarsFolder) ⇒
@@ -702,11 +669,10 @@
                         val locJar = if (src == null) null else new File(src.getLocation.getPath)
 
                         for (jar ← scanJars(jarsFile) if jar != locJar)
-                            models ++= extractModels(jar)
+                            data ++= extractModels(jar)
 
                     case None ⇒ // No-op.
                 }
->>>>>>> 1b5e9679
         }
 
         val ids = data.map(_.model.getId).toList
