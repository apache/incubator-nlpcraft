--- conflicted
+++ resolved
@@ -36,11 +36,8 @@
     @NCMdoField name: String,
     @NCMdoField version: String,
     @NCMdoField enabledBuiltInTokens: Set[String],
-<<<<<<< HEAD
+    @NCMdoField elementIds: Set[String],
     @NCMdoField ctxWordConfig: Option[NCCtxWordCategoriesConfigMdo]
-=======
-    @NCMdoField elementIds: Set[String]
->>>>>>> 251364a8
 ) extends NCAnnotatedMdo[NCProbeModelMdo] {
     override def hashCode(): Int = s"$id$name".hashCode()
     
