--- conflicted
+++ resolved
@@ -47,11 +47,7 @@
 import java.util.concurrent.ConcurrentHashMap
 import scala.collection.mutable
 import scala.concurrent.{ExecutionContext, Future, Promise}
-<<<<<<< HEAD
-import scala.jdk.CollectionConverters.{MapHasAsScala, SetHasAsScala}
-=======
 import scala.jdk.CollectionConverters.{ListHasAsScala, MapHasAsJava, MapHasAsScala, SeqHasAsJava, SetHasAsScala}
->>>>>>> 251364a8
 import scala.util.{Failure, Success}
 
 /**
@@ -630,13 +626,10 @@
                             String,
                             String,
                             java.util.Set[String],
-<<<<<<< HEAD
+                            java.util.Set[String],
                             java.util.Map[String, java.util.Map[String, java.util.Set[String]]],
                             java.util.Set[String],
                             java.util.Map[String, Double]
-=======
-                            java.util.Set[String]
->>>>>>> 251364a8
                         )]]("PROBE_MODELS").
                         map {
                             case (
@@ -644,30 +637,24 @@
                                 mdlName,
                                 mdlVer,
                                 enabledBuiltInToks,
-<<<<<<< HEAD
+                                elmIds,
                                 singleValues,
                                 corpus,
                                 categoriesElements
-=======
-                                elmIds
->>>>>>> 251364a8
                             ) =>
                                 require(mdlId != null)
                                 require(mdlName != null)
                                 require(mdlVer != null)
                                 require(enabledBuiltInToks != null)
-<<<<<<< HEAD
+                                require(elmIds != null)
                                 require(singleValues.isEmpty && corpus.isEmpty || !singleValues.isEmpty && !corpus.isEmpty)
-=======
-                                require(elmIds != null)
->>>>>>> 251364a8
 
                                 NCProbeModelMdo(
                                     id = mdlId,
                                     name = mdlName,
                                     version = mdlVer,
                                     enabledBuiltInTokens = enabledBuiltInToks.asScala.toSet,
-<<<<<<< HEAD
+                                    elementIds = elmIds.asScala.toSet,
                                     ctxWordConfig =
                                         if (!singleValues.isEmpty) {
                                             Some(
@@ -688,9 +675,6 @@
                                         }
                                         else
                                             None
-=======
-                                    elementIds = elmIds.asScala.toSet
->>>>>>> 251364a8
                                 )
                         }.toSet
 
@@ -758,7 +742,7 @@
         else
             logger.warn(s"Message ignored: $probeMsg")
     }
-    
+
     /**
       * Processes the messages received from the probe.
       *
