--- conflicted
+++ resolved
@@ -17,13 +17,10 @@
 
 package org.apache.nlpcraft.nlp.util.opennlp
 
-<<<<<<< HEAD
-=======
 import org.apache.nlpcraft.NCModelConfig
 import org.apache.nlpcraft.nlp.token.parser.opennlp.NCOpenNLPTokenParser
 import org.apache.nlpcraft.nlp.util.*
 
->>>>>>> a30893dd
 /**
   *
   */
@@ -32,14 +29,4 @@
 /**
   *
   */
-<<<<<<< HEAD
-final val EN_PIPELINE = NCTestConfigJava.EN_PIPELINE
-=======
-final val EN_PIPELINE = NCTestPipeline(
-    new NCOpenNLPTokenParser(
-        "opennlp/en-token.bin",
-        "opennlp/en-pos-maxent.bin",
-        "opennlp/en-lemmatizer.dict"
-    )
-)
->>>>>>> a30893dd
+final val EN_PIPELINE = NCTestConfigJava.EN_PIPELINE