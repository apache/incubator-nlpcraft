--- conflicted
+++ resolved
@@ -22,13 +22,8 @@
 val scalaMinVer = "2.2"
 val log4jVer = "2.20.0"
 val scalaLoggingVer = "3.9.5"
-<<<<<<< HEAD
-val orgAntlr4Ver = "4.11.1"
+val orgAntlr4Ver = "4.12.0"
 val jlineVer = "3.23.0"
-=======
-val orgAntlr4Ver = "4.12.0"
-val jlineVer = "3.22.0"
->>>>>>> 1248cffc
 val commonsIoVer = "2.11.0"
 val commonsLang3Ver = "3.12.0"
 val commonsCodecVer = "1.15"
