--- conflicted
+++ resolved
@@ -30,11 +30,7 @@
 val commonsCollectionsVer = "4.4"
 val gsonVer = "2.10.1"
 val jacksonVer = "2.16.1"
-<<<<<<< HEAD
-val apacheOpennlpVer = "2.3.0"
-=======
 val apacheOpennlpVer = "2.3.2"
->>>>>>> 30f5cda5
 
 // Stanford project libraries.
 val stanfordCoreNLPVer  = "4.5.6"
