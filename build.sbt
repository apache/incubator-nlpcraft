--- conflicted
+++ resolved
@@ -27,15 +27,9 @@
 val commonsIoVer = "2.19.0"
 val commonsLang3Ver = "3.17.0"
 val commonsCodecVer = "1.18.0"
-<<<<<<< HEAD
 val commonsCollectionsVer = "4.5.0"
-val gsonVer = "2.12.1"
-val apacheOpennlpVer = "2.5.3"
-=======
-val commonsCollectionsVer = "4.4"
 val gsonVer = "2.13.1"
 val apacheOpennlpVer = "2.5.4"
->>>>>>> 1a55ca90
 val jacksonVer = "2.18.2"
 
 // Stanford project libraries.
