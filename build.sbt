--- conflicted
+++ resolved
@@ -28,13 +28,8 @@
 val commonsLang3Ver = "3.17.0"
 val commonsCodecVer = "1.18.0"
 val commonsCollectionsVer = "4.4"
-<<<<<<< HEAD
 val gsonVer = "2.13.1"
-val apacheOpennlpVer = "2.5.3"
-=======
-val gsonVer = "2.12.1"
 val apacheOpennlpVer = "2.5.4"
->>>>>>> 30365ab2
 val jacksonVer = "2.18.2"
 
 // Stanford project libraries.
