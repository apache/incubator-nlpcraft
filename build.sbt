/*
 * Licensed to the Apache Software Foundation (ASF) under one or more
 * contributor license agreements.  See the NOTICE file distributed with
 * this work for additional information regarding copyright ownership.
 * The ASF licenses this file to You under the Apache License, Version 2.0
 * (the "License"); you may not use this file except in compliance with
 * the License.  You may obtain a copy of the License at
 *
 *      http://www.apache.org/licenses/LICENSE-2.0
 *
 * Unless required by applicable law or agreed to in writing, software
 * distributed under the License is distributed on an "AS IS" BASIS,
 * WITHOUT WARRANTIES OR CONDITIONS OF ANY KIND, either express or implied.
 * See the License for the specific language governing permissions and
 * limitations under the License.
 */

val nlpcraftVer = "1.0.0"

// Common libraries.
val scalaMajVer = "3"
val scalaMinVer = "2.2"
val log4jVer = "2.21.1"
val scalaLoggingVer = "3.9.5"
val orgAntlr4Ver = "4.13.0"
val jlineVer = "3.25.1"
val commonsIoVer = "2.14.0"
val commonsLang3Ver = "3.13.0"
val commonsCodecVer = "1.16.0"
val commonsCollectionsVer = "4.4"
val gsonVer = "2.10.1"
<<<<<<< HEAD
val jacksonVer = "2.15.4"
=======
val jacksonVer = "2.16.1"
>>>>>>> 35db96a5
val apacheOpennlpVer = "2.3.2"

// Stanford project libraries.
val stanfordCoreNLPVer  = "4.5.6"

// Examples libraries.
val languagetoolVer = "6.0"
val luceneAnalyzersCommonVer = "8.11.2"

ThisBuild / scalaVersion := s"$scalaMajVer.$scalaMinVer"
ThisBuild / version := nlpcraftVer
ThisBuild / organization := "org.apache"
ThisBuild / organizationName := "nlpcraft"
ThisBuild / description := "An open source API to convert natural language into actions."
ThisBuild / licenses := List("Apache-2.0" -> url("https://github.com/sbt/sbt/blob/develop/LICENSE"))
ThisBuild / homepage := Some(url("https://nlpcraft.apache.org/"))
ThisBuild / scmInfo := Some(ScmInfo(url("https://github.com/apache/incubator-nlpcraft"), "scm:git@github.com/apache/incubator-nlpcraft.git"))
ThisBuild / autoAPIMappings := true
ThisBuild / developers ++= List(
    "aradzinski" -> "Aaron Radzinski ",
    "skhdl" -> "Sergey Kamov"
).map {
    case (username, fullName) => Developer(username, fullName, s"@$username", url(s"https://github.com/$username"))
}

lazy val libs = Seq(
    "com.typesafe.scala-logging" % s"scala-logging_$scalaMajVer" % scalaLoggingVer,
    "com.google.code.gson" % "gson" % gsonVer,
    "commons-io" % "commons-io" % commonsIoVer,
    "commons-codec" % "commons-codec" % commonsCodecVer,
    "org.apache.commons" % "commons-collections4" % commonsCollectionsVer,
    "com.fasterxml.jackson.dataformat" % "jackson-dataformat-yaml" % jacksonVer,
    "com.fasterxml.jackson.core" % "jackson-databind" % jacksonVer,
    "com.fasterxml.jackson.module" % "jackson-module-scala_3" % jacksonVer,
    "org.antlr" % "antlr4-runtime" % orgAntlr4Ver,
    "org.apache.opennlp" % "opennlp-tools" % apacheOpennlpVer,
    "org.apache.logging.log4j" % "log4j-slf4j-impl" % log4jVer,
    "org.apache.logging.log4j" % "log4j-api" % log4jVer,
    "org.jline" % "jline-terminal" % jlineVer,
    "org.scalatest" %% "scalatest" % "3.2.17" % "test"
)

val commonScalaDoc = Seq(
    "-skip-by-regex:org.apache.nlpcraft.internal",
    "-skip-by-regex:org.apache.nlpcraft.nlp.enrichers.tools",
    "-project-footer", "Apache NLPCraft",
    "-project-version", nlpcraftVer,
    "-siteroot", ".",
    "-doc-root-content", "scaladoc/docroot.md",
    "-source-links:github://apache/incubator-nlpcraft/master",
    "-social-links:github::https://github.com/apache/incubator-nlpcraft"
)

lazy val nlpcraft = (project in file("nlpcraft"))
    .settings(
        name := "NLPCraft",
        version := nlpcraftVer,

        // Scaladoc config.
        Compile / doc / scalacOptions ++= commonScalaDoc,

        // Dependencies.
        libraryDependencies ++= libs,
        libraryDependencies += "org.apache.commons" % "commons-lang3" % commonsLang3Ver
    )

lazy val nlpcraftStanford = (project in file("nlpcraft-stanford"))
    .dependsOn(nlpcraft)
    .settings(
        name := "NLPCraft Stanford",
        version := nlpcraftVer,

        // Scaladoc config.
        Compile / doc / scalacOptions ++= commonScalaDoc,

        // Dependencies.
        libraryDependencies ++= libs,
        libraryDependencies += "edu.stanford.nlp" % "stanford-corenlp" % stanfordCoreNLPVer,
        libraryDependencies += "edu.stanford.nlp" % "stanford-corenlp" % stanfordCoreNLPVer classifier "models"
    )

lazy val timeExample = (project in file("nlpcraft-examples/time"))
    .dependsOn(nlpcraft)
    .settings(
        name := "NLPCraft Time Example",
        version := nlpcraftVer,

        // Scaladoc config.
        Compile / doc / scalacOptions ++= commonScalaDoc,

        // Dependencies.
        libraryDependencies ++= libs
    )

lazy val lightSwitchExample = (project in file("nlpcraft-examples/lightswitch"))
    .dependsOn(nlpcraft)
    .settings(
        name := "NLPCraft LightSwitch Example",
        version := nlpcraftVer,

        // Scaladoc config.
        Compile / doc / scalacOptions ++= commonScalaDoc,

        // Dependencies.
        libraryDependencies ++= libs
    )

lazy val lightSwitchRuExample = (project in file("nlpcraft-examples/lightswitch-ru"))
    .dependsOn(nlpcraft)
    .settings(
        name := "NLPCraft LightSwitch RU Example",
        version := nlpcraftVer,

        // Scaladoc config.
        Compile / doc / scalacOptions ++= commonScalaDoc,

        // Dependencies.
        libraryDependencies ++= libs,
        libraryDependencies += "org.apache.lucene" % "lucene-analyzers-common" % luceneAnalyzersCommonVer,
        libraryDependencies += "org.languagetool" % "languagetool-core" % languagetoolVer,
        libraryDependencies += "org.languagetool" % "language-ru" % languagetoolVer
    )

lazy val lightSwitchFrExample = (project in file("nlpcraft-examples/lightswitch-fr"))
    .dependsOn(nlpcraft)
    .settings(
        name := "NLPCraft LightSwitch FR Example",
        version := nlpcraftVer,

        // Scaladoc config.
        Compile / doc / scalacOptions ++= commonScalaDoc,

        // Dependencies.
        libraryDependencies ++= libs,
        libraryDependencies += "org.apache.lucene" % "lucene-analyzers-common" % luceneAnalyzersCommonVer,
        libraryDependencies += "org.languagetool" % "languagetool-core" % languagetoolVer,
        libraryDependencies += "org.languagetool" % "language-fr" % languagetoolVer
    )

lazy val pizzeriaExample = (project in file("nlpcraft-examples/pizzeria"))
    .dependsOn(nlpcraft, nlpcraftStanford)
    .settings(
        name := "NLPCraft Pizzeria Example",
        version := nlpcraftVer,

        // Scaladoc config.
        Compile / doc / scalacOptions ++= commonScalaDoc,

        // Dependencies.
        libraryDependencies ++= libs
    )

lazy val calculatorExample = (project in file("nlpcraft-examples/calculator"))
    .dependsOn(nlpcraft, nlpcraftStanford)
    .settings(
        name := "NLPCraft Calculator Example",
        version := nlpcraftVer,

        // Scaladoc config.
        Compile / doc / scalacOptions ++= commonScalaDoc,

        // Dependencies.
        libraryDependencies ++= libs
    )

lazy val nlpcraftWithStanford = (project in file("."))
    .enablePlugins(ScalaUnidocPlugin)
    .aggregate(nlpcraft, nlpcraftStanford)
    .settings(
        name := "NLPCraft",
        version := nlpcraftVer,
        ScalaUnidoc / unidoc / unidocProjectFilter := inAnyProject -- inProjects(timeExample, lightSwitchExample, lightSwitchRuExample, lightSwitchFrExample, pizzeriaExample, calculatorExample),

        // Scaladoc config.
        Compile / doc / scalacOptions ++= commonScalaDoc,

        libraryDependencies ++= libs,
        libraryDependencies += "edu.stanford.nlp" % "stanford-corenlp" % stanfordCoreNLPVer,
        libraryDependencies += "edu.stanford.nlp" % "stanford-corenlp" % stanfordCoreNLPVer classifier "models"
    )<|MERGE_RESOLUTION|>--- conflicted
+++ resolved
@@ -29,11 +29,7 @@
 val commonsCodecVer = "1.16.0"
 val commonsCollectionsVer = "4.4"
 val gsonVer = "2.10.1"
-<<<<<<< HEAD
-val jacksonVer = "2.15.4"
-=======
 val jacksonVer = "2.16.1"
->>>>>>> 35db96a5
 val apacheOpennlpVer = "2.3.2"
 
 // Stanford project libraries.
