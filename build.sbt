/*
 * Licensed to the Apache Software Foundation (ASF) under one or more
 * contributor license agreements.  See the NOTICE file distributed with
 * this work for additional information regarding copyright ownership.
 * The ASF licenses this file to You under the Apache License, Version 2.0
 * (the "License"); you may not use this file except in compliance with
 * the License.  You may obtain a copy of the License at
 *
 *      http://www.apache.org/licenses/LICENSE-2.0
 *
 * Unless required by applicable law or agreed to in writing, software
 * distributed under the License is distributed on an "AS IS" BASIS,
 * WITHOUT WARRANTIES OR CONDITIONS OF ANY KIND, either express or implied.
 * See the License for the specific language governing permissions and
 * limitations under the License.
 */

val nlpcraftVer = "1.0.0"

// Common libraries.
val scalaMajVer = "3"
val scalaMinVer = "2.2"
val log4jVer = "2.20.0"
val scalaLoggingVer = "3.9.5"
val orgAntlr4Ver = "4.12.0"
val jlineVer = "3.23.0"
val commonsIoVer = "2.11.0"
val commonsLang3Ver = "3.12.0"
val commonsCodecVer = "1.15"
val commonsCollectionsVer = "4.4"
val gsonVer = "2.10.1"
<<<<<<< HEAD
val jacksonVer = "2.15.0"
val apacheOpennlpVer = "2.1.1"
=======
val jacksonVer = "2.14.2"
val apacheOpennlpVer = "2.2.0"
>>>>>>> de797fd5

// Stanford project libraries.
val stanfordCoreNLPVer  = "4.5.3"

// Examples libraries.
val languagetoolVer = "6.0"
val luceneAnalyzersCommonVer = "8.11.2"

ThisBuild / scalaVersion := s"$scalaMajVer.$scalaMinVer"
ThisBuild / version := nlpcraftVer
ThisBuild / organization := "org.apache"
ThisBuild / organizationName := "nlpcraft"
ThisBuild / description := "An open source API to convert natural language into actions."
ThisBuild / licenses := List("Apache-2.0" -> url("https://github.com/sbt/sbt/blob/develop/LICENSE"))
ThisBuild / homepage := Some(url("https://nlpcraft.apache.org/"))
ThisBuild / scmInfo := Some(ScmInfo(url("https://github.com/apache/incubator-nlpcraft"), "scm:git@github.com/apache/incubator-nlpcraft.git"))
ThisBuild / autoAPIMappings := true
ThisBuild / developers ++= List(
    "aradzinski" -> "Aaron Radzinski ",
    "skhdl" -> "Sergey Kamov"
).map {
    case (username, fullName) => Developer(username, fullName, s"@$username", url(s"https://github.com/$username"))
}

lazy val libs = Seq(
    "com.typesafe.scala-logging" % s"scala-logging_$scalaMajVer" % scalaLoggingVer,
    "com.google.code.gson" % "gson" % gsonVer,
    "commons-io" % "commons-io" % commonsIoVer,
    "commons-codec" % "commons-codec" % commonsCodecVer,
    "org.apache.commons" % "commons-collections4" % commonsCollectionsVer,
    "com.fasterxml.jackson.dataformat" % "jackson-dataformat-yaml" % jacksonVer,
    "com.fasterxml.jackson.core" % "jackson-databind" % jacksonVer,
    "com.fasterxml.jackson.module" % "jackson-module-scala_3" % jacksonVer,
    "org.antlr" % "antlr4-runtime" % orgAntlr4Ver,
    "org.apache.opennlp" % "opennlp-tools" % apacheOpennlpVer,
    "org.apache.logging.log4j" % "log4j-slf4j-impl" % log4jVer,
    "org.apache.logging.log4j" % "log4j-api" % log4jVer,
    "org.jline" % "jline-terminal" % jlineVer,
    "org.scalatest" %% "scalatest" % "3.2.15" % "test"
)

val commonScalaDoc = Seq(
    "-skip-by-regex:org.apache.nlpcraft.internal",
    "-skip-by-regex:org.apache.nlpcraft.nlp.enrichers.tools",
    "-project-footer", "Apache NLPCraft",
    "-project-version", nlpcraftVer,
    "-siteroot", ".",
    "-doc-root-content", "scaladoc/docroot.md",
    "-source-links:github://apache/incubator-nlpcraft/master",
    "-social-links:github::https://github.com/apache/incubator-nlpcraft"
)

lazy val nlpcraft = (project in file("nlpcraft"))
    .settings(
        name := "NLPCraft",
        version := nlpcraftVer,

        // Scaladoc config.
        Compile / doc / scalacOptions ++= commonScalaDoc,

        // Dependencies.
        libraryDependencies ++= libs,
        libraryDependencies += "org.apache.commons" % "commons-lang3" % commonsLang3Ver
    )

lazy val nlpcraftStanford = (project in file("nlpcraft-stanford"))
    .dependsOn(nlpcraft)
    .settings(
        name := "NLPCraft Stanford",
        version := nlpcraftVer,

        // Scaladoc config.
        Compile / doc / scalacOptions ++= commonScalaDoc,

        // Dependencies.
        libraryDependencies ++= libs,
        libraryDependencies += "edu.stanford.nlp" % "stanford-corenlp" % stanfordCoreNLPVer,
        libraryDependencies += "edu.stanford.nlp" % "stanford-corenlp" % stanfordCoreNLPVer classifier "models"
    )

lazy val timeExample = (project in file("nlpcraft-examples/time"))
    .dependsOn(nlpcraft)
    .settings(
        name := "NLPCraft Time Example",
        version := nlpcraftVer,

        // Scaladoc config.
        Compile / doc / scalacOptions ++= commonScalaDoc,

        // Dependencies.
        libraryDependencies ++= libs
    )

lazy val lightSwitchExample = (project in file("nlpcraft-examples/lightswitch"))
    .dependsOn(nlpcraft)
    .settings(
        name := "NLPCraft LightSwitch Example",
        version := nlpcraftVer,

        // Scaladoc config.
        Compile / doc / scalacOptions ++= commonScalaDoc,

        // Dependencies.
        libraryDependencies ++= libs
    )

lazy val lightSwitchRuExample = (project in file("nlpcraft-examples/lightswitch-ru"))
    .dependsOn(nlpcraft)
    .settings(
        name := "NLPCraft LightSwitch RU Example",
        version := nlpcraftVer,

        // Scaladoc config.
        Compile / doc / scalacOptions ++= commonScalaDoc,

        // Dependencies.
        libraryDependencies ++= libs,
        libraryDependencies += "org.apache.lucene" % "lucene-analyzers-common" % luceneAnalyzersCommonVer,
        libraryDependencies += "org.languagetool" % "languagetool-core" % languagetoolVer,
        libraryDependencies += "org.languagetool" % "language-ru" % languagetoolVer
    )

lazy val lightSwitchFrExample = (project in file("nlpcraft-examples/lightswitch-fr"))
    .dependsOn(nlpcraft)
    .settings(
        name := "NLPCraft LightSwitch FR Example",
        version := nlpcraftVer,

        // Scaladoc config.
        Compile / doc / scalacOptions ++= commonScalaDoc,

        // Dependencies.
        libraryDependencies ++= libs,
        libraryDependencies += "org.apache.lucene" % "lucene-analyzers-common" % luceneAnalyzersCommonVer,
        libraryDependencies += "org.languagetool" % "languagetool-core" % languagetoolVer,
        libraryDependencies += "org.languagetool" % "language-fr" % languagetoolVer
    )

lazy val pizzeriaExample = (project in file("nlpcraft-examples/pizzeria"))
    .dependsOn(nlpcraft, nlpcraftStanford)
    .settings(
        name := "NLPCraft Pizzeria Example",
        version := nlpcraftVer,

        // Scaladoc config.
        Compile / doc / scalacOptions ++= commonScalaDoc,

        // Dependencies.
        libraryDependencies ++= libs
    )

lazy val calculatorExample = (project in file("nlpcraft-examples/calculator"))
    .dependsOn(nlpcraft, nlpcraftStanford)
    .settings(
        name := "NLPCraft Calculator Example",
        version := nlpcraftVer,

        // Scaladoc config.
        Compile / doc / scalacOptions ++= commonScalaDoc,

        // Dependencies.
        libraryDependencies ++= libs
    )

lazy val nlpcraftWithStanford = (project in file("."))
    .enablePlugins(ScalaUnidocPlugin)
    .aggregate(nlpcraft, nlpcraftStanford)
    .settings(
        name := "NLPCraft",
        version := nlpcraftVer,
        ScalaUnidoc / unidoc / unidocProjectFilter := inAnyProject -- inProjects(timeExample, lightSwitchExample, lightSwitchRuExample, lightSwitchFrExample, pizzeriaExample, calculatorExample),

        // Scaladoc config.
        Compile / doc / scalacOptions ++= commonScalaDoc,

        libraryDependencies ++= libs,
        libraryDependencies += "edu.stanford.nlp" % "stanford-corenlp" % stanfordCoreNLPVer,
        libraryDependencies += "edu.stanford.nlp" % "stanford-corenlp" % stanfordCoreNLPVer classifier "models"
    )<|MERGE_RESOLUTION|>--- conflicted
+++ resolved
@@ -29,13 +29,8 @@
 val commonsCodecVer = "1.15"
 val commonsCollectionsVer = "4.4"
 val gsonVer = "2.10.1"
-<<<<<<< HEAD
 val jacksonVer = "2.15.0"
-val apacheOpennlpVer = "2.1.1"
-=======
-val jacksonVer = "2.14.2"
 val apacheOpennlpVer = "2.2.0"
->>>>>>> de797fd5
 
 // Stanford project libraries.
 val stanfordCoreNLPVer  = "4.5.3"
