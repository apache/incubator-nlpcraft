--- conflicted
+++ resolved
@@ -28,13 +28,8 @@
 val commonsLang3Ver = "3.17.0"
 val commonsCodecVer = "1.17.2"
 val commonsCollectionsVer = "4.4"
-<<<<<<< HEAD
 val gsonVer = "2.12.1"
-val apacheOpennlpVer = "2.5.0"
-=======
-val gsonVer = "2.11.0"
 val apacheOpennlpVer = "2.5.3"
->>>>>>> 9bad3247
 val jacksonVer = "2.18.2"
 
 // Stanford project libraries.
