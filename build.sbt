/*
 * Licensed to the Apache Software Foundation (ASF) under one or more
 * contributor license agreements.  See the NOTICE file distributed with
 * this work for additional information regarding copyright ownership.
 * The ASF licenses this file to You under the Apache License, Version 2.0
 * (the "License"); you may not use this file except in compliance with
 * the License.  You may obtain a copy of the License at
 *
 *      http://www.apache.org/licenses/LICENSE-2.0
 *
 * Unless required by applicable law or agreed to in writing, software
 * distributed under the License is distributed on an "AS IS" BASIS,
 * WITHOUT WARRANTIES OR CONDITIONS OF ANY KIND, either express or implied.
 * See the License for the specific language governing permissions and
 * limitations under the License.
 */

val nlpcraftVer = "1.0.0"

// Common libraries.
val scalaMajVer = "3"
val scalaMinVer = "2.2"
val log4jVer = "2.24.1"
val scalaLoggingVer = "3.9.5"
val orgAntlr4Ver = "4.13.0"
val jlineVer = "3.27.1"
val commonsIoVer = "2.17.0"
val commonsLang3Ver = "3.17.0"
val commonsCodecVer = "1.17.1"
val commonsCollectionsVer = "4.4"
val gsonVer = "2.11.0"
<<<<<<< HEAD
val jacksonVer = "2.16.2"
val apacheOpennlpVer = "2.5.0"
=======
val jacksonVer = "2.18.1"
val apacheOpennlpVer = "2.4.0"
>>>>>>> f7f63060

// Stanford project libraries.
val stanfordCoreNLPVer  = "4.5.7"

// Examples libraries.
val languagetoolVer = "6.0"
val luceneAnalyzersCommonVer = "8.11.2"

ThisBuild / scalaVersion := s"$scalaMajVer.$scalaMinVer"
ThisBuild / version := nlpcraftVer
ThisBuild / organization := "org.apache"
ThisBuild / organizationName := "nlpcraft"
ThisBuild / description := "An open source API to convert natural language into actions."
ThisBuild / licenses := List("Apache-2.0" -> url("https://github.com/sbt/sbt/blob/develop/LICENSE"))
ThisBuild / homepage := Some(url("https://nlpcraft.apache.org/"))
ThisBuild / scmInfo := Some(ScmInfo(url("https://github.com/apache/incubator-nlpcraft"), "scm:git@github.com/apache/incubator-nlpcraft.git"))
ThisBuild / autoAPIMappings := true
ThisBuild / developers ++= List(
    "aradzinski" -> "Aaron Radzinski ",
    "skhdl" -> "Sergey Kamov"
).map {
    case (username, fullName) => Developer(username, fullName, s"@$username", url(s"https://github.com/$username"))
}

lazy val libs = Seq(
    "com.typesafe.scala-logging" % s"scala-logging_$scalaMajVer" % scalaLoggingVer,
    "com.google.code.gson" % "gson" % gsonVer,
    "commons-io" % "commons-io" % commonsIoVer,
    "commons-codec" % "commons-codec" % commonsCodecVer,
    "org.apache.commons" % "commons-collections4" % commonsCollectionsVer,
    "com.fasterxml.jackson.dataformat" % "jackson-dataformat-yaml" % jacksonVer,
    "com.fasterxml.jackson.core" % "jackson-databind" % jacksonVer,
    "com.fasterxml.jackson.module" % "jackson-module-scala_3" % jacksonVer,
    "org.antlr" % "antlr4-runtime" % orgAntlr4Ver,
    "org.apache.opennlp" % "opennlp-tools" % apacheOpennlpVer,
    "org.apache.logging.log4j" % "log4j-slf4j-impl" % log4jVer,
    "org.apache.logging.log4j" % "log4j-api" % log4jVer,
    "org.jline" % "jline-terminal" % jlineVer,
    "org.scalatest" %% "scalatest" % "3.2.19" % "test"
)

val commonScalaDoc = Seq(
    "-skip-by-regex:org.apache.nlpcraft.internal",
    "-skip-by-regex:org.apache.nlpcraft.nlp.enrichers.tools",
    "-project-footer", "Apache NLPCraft",
    "-project-version", nlpcraftVer,
    "-siteroot", ".",
    "-doc-root-content", "scaladoc/docroot.md",
    "-source-links:github://apache/incubator-nlpcraft/master",
    "-social-links:github::https://github.com/apache/incubator-nlpcraft"
)

lazy val nlpcraft = (project in file("nlpcraft"))
    .settings(
        name := "NLPCraft",
        version := nlpcraftVer,

        // Scaladoc config.
        Compile / doc / scalacOptions ++= commonScalaDoc,

        // Dependencies.
        libraryDependencies ++= libs,
        libraryDependencies += "org.apache.commons" % "commons-lang3" % commonsLang3Ver
    )

lazy val nlpcraftStanford = (project in file("nlpcraft-stanford"))
    .dependsOn(nlpcraft)
    .settings(
        name := "NLPCraft Stanford",
        version := nlpcraftVer,

        // Scaladoc config.
        Compile / doc / scalacOptions ++= commonScalaDoc,

        // Dependencies.
        libraryDependencies ++= libs,
        libraryDependencies += "edu.stanford.nlp" % "stanford-corenlp" % stanfordCoreNLPVer,
        libraryDependencies += "edu.stanford.nlp" % "stanford-corenlp" % stanfordCoreNLPVer classifier "models"
    )

lazy val timeExample = (project in file("nlpcraft-examples/time"))
    .dependsOn(nlpcraft)
    .settings(
        name := "NLPCraft Time Example",
        version := nlpcraftVer,

        // Scaladoc config.
        Compile / doc / scalacOptions ++= commonScalaDoc,

        // Dependencies.
        libraryDependencies ++= libs
    )

lazy val lightSwitchExample = (project in file("nlpcraft-examples/lightswitch"))
    .dependsOn(nlpcraft)
    .settings(
        name := "NLPCraft LightSwitch Example",
        version := nlpcraftVer,

        // Scaladoc config.
        Compile / doc / scalacOptions ++= commonScalaDoc,

        // Dependencies.
        libraryDependencies ++= libs
    )

lazy val lightSwitchRuExample = (project in file("nlpcraft-examples/lightswitch-ru"))
    .dependsOn(nlpcraft)
    .settings(
        name := "NLPCraft LightSwitch RU Example",
        version := nlpcraftVer,

        // Scaladoc config.
        Compile / doc / scalacOptions ++= commonScalaDoc,

        // Dependencies.
        libraryDependencies ++= libs,
        libraryDependencies += "org.apache.lucene" % "lucene-analyzers-common" % luceneAnalyzersCommonVer,
        libraryDependencies += "org.languagetool" % "languagetool-core" % languagetoolVer,
        libraryDependencies += "org.languagetool" % "language-ru" % languagetoolVer
    )

lazy val lightSwitchFrExample = (project in file("nlpcraft-examples/lightswitch-fr"))
    .dependsOn(nlpcraft)
    .settings(
        name := "NLPCraft LightSwitch FR Example",
        version := nlpcraftVer,

        // Scaladoc config.
        Compile / doc / scalacOptions ++= commonScalaDoc,

        // Dependencies.
        libraryDependencies ++= libs,
        libraryDependencies += "org.apache.lucene" % "lucene-analyzers-common" % luceneAnalyzersCommonVer,
        libraryDependencies += "org.languagetool" % "languagetool-core" % languagetoolVer,
        libraryDependencies += "org.languagetool" % "language-fr" % languagetoolVer
    )

lazy val pizzeriaExample = (project in file("nlpcraft-examples/pizzeria"))
    .dependsOn(nlpcraft, nlpcraftStanford)
    .settings(
        name := "NLPCraft Pizzeria Example",
        version := nlpcraftVer,

        // Scaladoc config.
        Compile / doc / scalacOptions ++= commonScalaDoc,

        // Dependencies.
        libraryDependencies ++= libs
    )

lazy val calculatorExample = (project in file("nlpcraft-examples/calculator"))
    .dependsOn(nlpcraft, nlpcraftStanford)
    .settings(
        name := "NLPCraft Calculator Example",
        version := nlpcraftVer,

        // Scaladoc config.
        Compile / doc / scalacOptions ++= commonScalaDoc,

        // Dependencies.
        libraryDependencies ++= libs
    )

lazy val nlpcraftWithStanford = (project in file("."))
    .enablePlugins(ScalaUnidocPlugin)
    .aggregate(nlpcraft, nlpcraftStanford)
    .settings(
        name := "NLPCraft",
        version := nlpcraftVer,
        ScalaUnidoc / unidoc / unidocProjectFilter := inAnyProject -- inProjects(timeExample, lightSwitchExample, lightSwitchRuExample, lightSwitchFrExample, pizzeriaExample, calculatorExample),

        // Scaladoc config.
        Compile / doc / scalacOptions ++= commonScalaDoc,

        libraryDependencies ++= libs,
        libraryDependencies += "edu.stanford.nlp" % "stanford-corenlp" % stanfordCoreNLPVer,
        libraryDependencies += "edu.stanford.nlp" % "stanford-corenlp" % stanfordCoreNLPVer classifier "models"
    )<|MERGE_RESOLUTION|>--- conflicted
+++ resolved
@@ -29,13 +29,8 @@
 val commonsCodecVer = "1.17.1"
 val commonsCollectionsVer = "4.4"
 val gsonVer = "2.11.0"
-<<<<<<< HEAD
-val jacksonVer = "2.16.2"
 val apacheOpennlpVer = "2.5.0"
-=======
 val jacksonVer = "2.18.1"
-val apacheOpennlpVer = "2.4.0"
->>>>>>> f7f63060
 
 // Stanford project libraries.
 val stanfordCoreNLPVer  = "4.5.7"
