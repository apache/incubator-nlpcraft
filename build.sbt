/*
 * Licensed to the Apache Software Foundation (ASF) under one or more
 * contributor license agreements.  See the NOTICE file distributed with
 * this work for additional information regarding copyright ownership.
 * The ASF licenses this file to You under the Apache License, Version 2.0
 * (the "License"); you may not use this file except in compliance with
 * the License.  You may obtain a copy of the License at
 *
 *      http://www.apache.org/licenses/LICENSE-2.0
 *
 * Unless required by applicable law or agreed to in writing, software
 * distributed under the License is distributed on an "AS IS" BASIS,
 * WITHOUT WARRANTIES OR CONDITIONS OF ANY KIND, either express or implied.
 * See the License for the specific language governing permissions and
 * limitations under the License.
 */

val nlpcraftVer = "1.0.0"

// Common libraries.
val scalaMajVer = "3"
val scalaMinVer = "2.2"
val log4jVer = "2.21.1"
val scalaLoggingVer = "3.9.5"
val orgAntlr4Ver = "4.13.0"
val jlineVer = "3.26.3"
val commonsIoVer = "2.17.0"
val commonsLang3Ver = "3.16.0"
val commonsCodecVer = "1.17.1"
val commonsCollectionsVer = "4.4"
val gsonVer = "2.11.0"
<<<<<<< HEAD
val jacksonVer = "2.16.1"
val apacheOpennlpVer = "2.4.0"
=======
val jacksonVer = "2.16.2"
val apacheOpennlpVer = "2.3.3"
>>>>>>> f4b66dc7

// Stanford project libraries.
val stanfordCoreNLPVer  = "4.5.7"

// Examples libraries.
val languagetoolVer = "6.0"
val luceneAnalyzersCommonVer = "8.11.2"

ThisBuild / scalaVersion := s"$scalaMajVer.$scalaMinVer"
ThisBuild / version := nlpcraftVer
ThisBuild / organization := "org.apache"
ThisBuild / organizationName := "nlpcraft"
ThisBuild / description := "An open source API to convert natural language into actions."
ThisBuild / licenses := List("Apache-2.0" -> url("https://github.com/sbt/sbt/blob/develop/LICENSE"))
ThisBuild / homepage := Some(url("https://nlpcraft.apache.org/"))
ThisBuild / scmInfo := Some(ScmInfo(url("https://github.com/apache/incubator-nlpcraft"), "scm:git@github.com/apache/incubator-nlpcraft.git"))
ThisBuild / autoAPIMappings := true
ThisBuild / developers ++= List(
    "aradzinski" -> "Aaron Radzinski ",
    "skhdl" -> "Sergey Kamov"
).map {
    case (username, fullName) => Developer(username, fullName, s"@$username", url(s"https://github.com/$username"))
}

lazy val libs = Seq(
    "com.typesafe.scala-logging" % s"scala-logging_$scalaMajVer" % scalaLoggingVer,
    "com.google.code.gson" % "gson" % gsonVer,
    "commons-io" % "commons-io" % commonsIoVer,
    "commons-codec" % "commons-codec" % commonsCodecVer,
    "org.apache.commons" % "commons-collections4" % commonsCollectionsVer,
    "com.fasterxml.jackson.dataformat" % "jackson-dataformat-yaml" % jacksonVer,
    "com.fasterxml.jackson.core" % "jackson-databind" % jacksonVer,
    "com.fasterxml.jackson.module" % "jackson-module-scala_3" % jacksonVer,
    "org.antlr" % "antlr4-runtime" % orgAntlr4Ver,
    "org.apache.opennlp" % "opennlp-tools" % apacheOpennlpVer,
    "org.apache.logging.log4j" % "log4j-slf4j-impl" % log4jVer,
    "org.apache.logging.log4j" % "log4j-api" % log4jVer,
    "org.jline" % "jline-terminal" % jlineVer,
    "org.scalatest" %% "scalatest" % "3.2.19" % "test"
)

val commonScalaDoc = Seq(
    "-skip-by-regex:org.apache.nlpcraft.internal",
    "-skip-by-regex:org.apache.nlpcraft.nlp.enrichers.tools",
    "-project-footer", "Apache NLPCraft",
    "-project-version", nlpcraftVer,
    "-siteroot", ".",
    "-doc-root-content", "scaladoc/docroot.md",
    "-source-links:github://apache/incubator-nlpcraft/master",
    "-social-links:github::https://github.com/apache/incubator-nlpcraft"
)

lazy val nlpcraft = (project in file("nlpcraft"))
    .settings(
        name := "NLPCraft",
        version := nlpcraftVer,

        // Scaladoc config.
        Compile / doc / scalacOptions ++= commonScalaDoc,

        // Dependencies.
        libraryDependencies ++= libs,
        libraryDependencies += "org.apache.commons" % "commons-lang3" % commonsLang3Ver
    )

lazy val nlpcraftStanford = (project in file("nlpcraft-stanford"))
    .dependsOn(nlpcraft)
    .settings(
        name := "NLPCraft Stanford",
        version := nlpcraftVer,

        // Scaladoc config.
        Compile / doc / scalacOptions ++= commonScalaDoc,

        // Dependencies.
        libraryDependencies ++= libs,
        libraryDependencies += "edu.stanford.nlp" % "stanford-corenlp" % stanfordCoreNLPVer,
        libraryDependencies += "edu.stanford.nlp" % "stanford-corenlp" % stanfordCoreNLPVer classifier "models"
    )

lazy val timeExample = (project in file("nlpcraft-examples/time"))
    .dependsOn(nlpcraft)
    .settings(
        name := "NLPCraft Time Example",
        version := nlpcraftVer,

        // Scaladoc config.
        Compile / doc / scalacOptions ++= commonScalaDoc,

        // Dependencies.
        libraryDependencies ++= libs
    )

lazy val lightSwitchExample = (project in file("nlpcraft-examples/lightswitch"))
    .dependsOn(nlpcraft)
    .settings(
        name := "NLPCraft LightSwitch Example",
        version := nlpcraftVer,

        // Scaladoc config.
        Compile / doc / scalacOptions ++= commonScalaDoc,

        // Dependencies.
        libraryDependencies ++= libs
    )

lazy val lightSwitchRuExample = (project in file("nlpcraft-examples/lightswitch-ru"))
    .dependsOn(nlpcraft)
    .settings(
        name := "NLPCraft LightSwitch RU Example",
        version := nlpcraftVer,

        // Scaladoc config.
        Compile / doc / scalacOptions ++= commonScalaDoc,

        // Dependencies.
        libraryDependencies ++= libs,
        libraryDependencies += "org.apache.lucene" % "lucene-analyzers-common" % luceneAnalyzersCommonVer,
        libraryDependencies += "org.languagetool" % "languagetool-core" % languagetoolVer,
        libraryDependencies += "org.languagetool" % "language-ru" % languagetoolVer
    )

lazy val lightSwitchFrExample = (project in file("nlpcraft-examples/lightswitch-fr"))
    .dependsOn(nlpcraft)
    .settings(
        name := "NLPCraft LightSwitch FR Example",
        version := nlpcraftVer,

        // Scaladoc config.
        Compile / doc / scalacOptions ++= commonScalaDoc,

        // Dependencies.
        libraryDependencies ++= libs,
        libraryDependencies += "org.apache.lucene" % "lucene-analyzers-common" % luceneAnalyzersCommonVer,
        libraryDependencies += "org.languagetool" % "languagetool-core" % languagetoolVer,
        libraryDependencies += "org.languagetool" % "language-fr" % languagetoolVer
    )

lazy val pizzeriaExample = (project in file("nlpcraft-examples/pizzeria"))
    .dependsOn(nlpcraft, nlpcraftStanford)
    .settings(
        name := "NLPCraft Pizzeria Example",
        version := nlpcraftVer,

        // Scaladoc config.
        Compile / doc / scalacOptions ++= commonScalaDoc,

        // Dependencies.
        libraryDependencies ++= libs
    )

lazy val calculatorExample = (project in file("nlpcraft-examples/calculator"))
    .dependsOn(nlpcraft, nlpcraftStanford)
    .settings(
        name := "NLPCraft Calculator Example",
        version := nlpcraftVer,

        // Scaladoc config.
        Compile / doc / scalacOptions ++= commonScalaDoc,

        // Dependencies.
        libraryDependencies ++= libs
    )

lazy val nlpcraftWithStanford = (project in file("."))
    .enablePlugins(ScalaUnidocPlugin)
    .aggregate(nlpcraft, nlpcraftStanford)
    .settings(
        name := "NLPCraft",
        version := nlpcraftVer,
        ScalaUnidoc / unidoc / unidocProjectFilter := inAnyProject -- inProjects(timeExample, lightSwitchExample, lightSwitchRuExample, lightSwitchFrExample, pizzeriaExample, calculatorExample),

        // Scaladoc config.
        Compile / doc / scalacOptions ++= commonScalaDoc,

        libraryDependencies ++= libs,
        libraryDependencies += "edu.stanford.nlp" % "stanford-corenlp" % stanfordCoreNLPVer,
        libraryDependencies += "edu.stanford.nlp" % "stanford-corenlp" % stanfordCoreNLPVer classifier "models"
    )<|MERGE_RESOLUTION|>--- conflicted
+++ resolved
@@ -29,13 +29,8 @@
 val commonsCodecVer = "1.17.1"
 val commonsCollectionsVer = "4.4"
 val gsonVer = "2.11.0"
-<<<<<<< HEAD
-val jacksonVer = "2.16.1"
+val jacksonVer = "2.16.2"
 val apacheOpennlpVer = "2.4.0"
-=======
-val jacksonVer = "2.16.2"
-val apacheOpennlpVer = "2.3.3"
->>>>>>> f4b66dc7
 
 // Stanford project libraries.
 val stanfordCoreNLPVer  = "4.5.7"
