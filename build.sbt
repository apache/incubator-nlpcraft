--- conflicted
+++ resolved
@@ -28,15 +28,9 @@
 val commonsLang3Ver = "3.13.0"
 val commonsCodecVer = "1.16.1"
 val commonsCollectionsVer = "4.4"
-<<<<<<< HEAD
 val gsonVer = "2.11.0"
-val jacksonVer = "2.15.3"
-val apacheOpennlpVer = "2.3.2"
-=======
-val gsonVer = "2.10.1"
 val jacksonVer = "2.16.1"
 val apacheOpennlpVer = "2.3.3"
->>>>>>> 0a65dd13
 
 // Stanford project libraries.
 val stanfordCoreNLPVer  = "4.5.7"
