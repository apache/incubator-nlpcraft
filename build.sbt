--- conflicted
+++ resolved
@@ -23,13 +23,8 @@
 val log4jVer = "2.24.3"
 val scalaLoggingVer = "3.9.5"
 val orgAntlr4Ver = "4.13.0"
-<<<<<<< HEAD
 val jlineVer = "3.30.2"
-val commonsIoVer = "2.18.0"
-=======
-val jlineVer = "3.29.0"
 val commonsIoVer = "2.19.0"
->>>>>>> 70fe36f8
 val commonsLang3Ver = "3.17.0"
 val commonsCodecVer = "1.18.0"
 val commonsCollectionsVer = "4.5.0"
