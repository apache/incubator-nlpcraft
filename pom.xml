<?xml version="1.0" encoding="UTF-8"?>

<!--
 Licensed to the Apache Software Foundation (ASF) under one or more
 contributor license agreements.  See the NOTICE file distributed with
 this work for additional information regarding copyright ownership.
 The ASF licenses this file to You under the Apache License, Version 2.0
 (the "License"); you may not use this file except in compliance with
 the License.  You may obtain a copy of the License at

      http://www.apache.org/licenses/LICENSE-2.0

 Unless required by applicable law or agreed to in writing, software
 distributed under the License is distributed on an "AS IS" BASIS, WITHOUT WARRANTIES OR CONDITIONS OF ANY KIND, either express or implied.
 See the License for the specific language governing permissions and
 limitations under the License.
-->

<project
    xmlns:xsi="http://www.w3.org/2001/XMLSchema-instance"
    xmlns="http://maven.apache.org/POM/4.0.0"
    xsi:schemaLocation="http://maven.apache.org/POM/4.0.0 http://maven.apache.org/xsd/maven-4.0.0.xsd">
    <modelVersion>4.0.0</modelVersion>

    <name>NLPCraft Parent</name>
    <groupId>org.apache.nlpcraft</groupId>
    <artifactId>nlpcraft-parent</artifactId>
    <version>1.0.0</version>
    <packaging>pom</packaging>

    <url>https://nlpcraft.apache.org</url>
    <description>An open source API to convert natural language into actions.</description>

    <parent>
        <groupId>org.apache</groupId>
        <artifactId>apache</artifactId>
        <version>10</version>
    </parent>

    <modules>
        <module>nlpcraft</module>
    </modules>

    <developers>
        <developer>
            <id>aradzinski</id>
            <name>Aaron Radzinski</name>
            <email>aradzinski@apache.org</email>
            <organization>apache</organization>
            <organizationUrl>https://apache.org</organizationUrl>
            <roles>
                <role>architect</role>
            </roles>
        </developer>
    </developers>

    <licenses>
        <license>
            <name>Apache License, Version 2.0</name>
            <url>https://www.apache.org/licenses/LICENSE-2.0.txt</url>
            <distribution>repo</distribution>
            <comments>A business-friendly OSS license</comments>
        </license>
    </licenses>

    <scm>
        <url>https://github.com/apache/incubator-nlpcraft.git</url>
        <connection>scm:git:ssh://git@github.com/apache/incubator-nlpcraft.git</connection>
        <developerConnection>scm:git:ssh://git@github.com/apache/incubator-nlpcraft.git</developerConnection>
        <!-- Set actual tag name here -->
        <tag>v1.0.0</tag>
    </scm>

    <properties>
        <!-- Major Java/Scala version. -->
        <scala.major.ver>3</scala.major.ver>
        <scala3.ver>${scala.major.ver}.1.3</scala3.ver>
<<<<<<< HEAD
        <scala2.ver>2.13.10</scala2.ver>
=======
        <scala2.ver>2.13.9</scala2.ver>
>>>>>>> 262b8619
        <java.ver>11</java.ver>
        <maven.build.timestamp.format>yyyy-MM-dd-HH-mm</maven.build.timestamp.format>
        <timestamp>${maven.build.timestamp}</timestamp>

        <!-- Versions. -->
        <scala.plugin.ver>4.6.3</scala.plugin.ver>
        <log4j.ver>2.18.0</log4j.ver>
        <scala.config.ver>1.3.4</scala.config.ver>
        <scala.logging.ver>3.9.5</scala.logging.ver>
        <scala.par.colections>1.0.4</scala.par.colections>
        <maven.jar.plugin.ver>3.2.2</maven.jar.plugin.ver>
        <maven.compiler.plugin.ver>3.8.1</maven.compiler.plugin.ver>
        <maven.enforcer.plugin.ver>1.4.1</maven.enforcer.plugin.ver>
        <maven.surefire.plugin.ver>2.22.1</maven.surefire.plugin.ver>
        <maven.scalatest.plugin.ver>2.1.0</maven.scalatest.plugin.ver>
        <maven.shade.plugin.ver>3.2.1</maven.shade.plugin.ver>
        <maven.project.info.reports.plugin.ver>2.2</maven.project.info.reports.plugin.ver>
        <maven.install.plugin.ver>2.5.2</maven.install.plugin.ver>
        <maven.source.plugin.ver>3.0.1</maven.source.plugin.ver>
        <maven.clean.plugin.ver>3.1.0</maven.clean.plugin.ver>
        <maven.javadoc.plugin.ver>3.2.0</maven.javadoc.plugin.ver>
        <org.antlr4.ver>4.11.1</org.antlr4.ver>
        <jline.ver>3.21.0</jline.ver>
        <commons.io.ver>2.11.0</commons.io.ver>
        <commons.lang3.ver>3.12.0</commons.lang3.ver>
        <commons.codec.ver>1.15</commons.codec.ver>
        <commons.collections.ver>4.4</commons.collections.ver>
        <scala3.ref.ver>1.1.4</scala3.ref.ver>
        <jackson.ver>2.13.4</jackson.ver>
        <jackson.yaml.ver>2.13.4</jackson.yaml.ver>
        <apache.opennlp.ver>2.0.0</apache.opennlp.ver>
        <gson.ver>2.10</gson.ver>
        <scalatest.ver>3.2.14</scalatest.ver>

        <!-- Force specific encoding on text resources. -->
        <project.build.sourceEncoding>UTF-8</project.build.sourceEncoding>

        <!-- Jar with all dependencies. -->
        <nlpcraft.all.deps.jar>apache-${project.artifactId}-incubating-${project.version}-all-deps.jar</nlpcraft.all.deps.jar>

        <!--
            NOTE: this library is NOT included in binary build and is optional
            for NLPCraft. It is licensed under GPLv3 and has to be downloaded separately by
            the end user, when required.
        -->
        <stanford.corenlp.ver>4.5.1</stanford.corenlp.ver>
    </properties>

    <dependencyManagement>
        <dependencies>
            <!--
                Scala3 dependencies.
                ===================
            -->

            <dependency>
                <groupId>org.scala-lang</groupId>
                <artifactId>scala3-library_${scala.major.ver}</artifactId>
                <version>${scala3.ver}</version>
            </dependency>

            <dependency>
                <groupId>org.scala-lang</groupId>
                <artifactId>scala-library</artifactId>
                <version>${scala2.ver}</version>
            </dependency>

            <dependency>
                <groupId>org.scala-lang.modules</groupId>
                <artifactId>scala-parallel-collections_${scala.major.ver}</artifactId>
                <version>${scala.par.colections}</version>
            </dependency>

            <dependency>
                <groupId>com.typesafe.scala-logging</groupId>
                <artifactId>scala-logging_${scala.major.ver}</artifactId>
                <version>${scala.logging.ver}</version>
            </dependency>

            <!--
             Other dependencies.
             ==================
            -->

            <dependency>
                <groupId>com.google.code.gson</groupId>
                <artifactId>gson</artifactId>
                <version>${gson.ver}</version>
            </dependency>

            <dependency>
                <groupId>commons-io</groupId>
                <artifactId>commons-io</artifactId>
                <version>${commons.io.ver}</version>
            </dependency>

            <dependency>
                <groupId>commons-codec</groupId>
                <artifactId>commons-codec</artifactId>
                <version>${commons.codec.ver}</version>
            </dependency>

            <dependency>
                <groupId>org.apache.commons</groupId>
                <artifactId>commons-collections4</artifactId>
                <version>${commons.collections.ver}</version>
            </dependency>

            <dependency>
                <groupId>com.fasterxml.jackson.dataformat</groupId>
                <artifactId>jackson-dataformat-yaml</artifactId>
                <version>${jackson.ver}</version>
            </dependency>

            <dependency>
                <groupId>com.fasterxml.jackson.core</groupId>
                <artifactId>jackson-databind</artifactId>
                <version>${jackson.ver}</version>
            </dependency>

            <dependency>
                <groupId>com.fasterxml.jackson.module</groupId>
                <artifactId>jackson-module-scala_3</artifactId>
                <version>${jackson.ver}</version>
            </dependency>

            <dependency>
                <groupId>org.antlr</groupId>
                <artifactId>antlr4-runtime</artifactId>
                <version>${org.antlr4.ver}</version>
            </dependency>

            <dependency>
                <groupId>org.apache.opennlp</groupId>
                <artifactId>opennlp-tools</artifactId>
                <version>${apache.opennlp.ver}</version>
            </dependency>

            <dependency>
                <groupId>org.apache.logging.log4j</groupId>
                <artifactId>log4j-slf4j-impl</artifactId>
                <version>${log4j.ver}</version>
            </dependency>

            <dependency>
                <groupId>org.apache.logging.log4j</groupId>
                <artifactId>log4j-api</artifactId>
                <version>${log4j.ver}</version>
            </dependency>

            <!--
             JLine dependencies.
             ==================
            -->
            <dependency>
                <groupId>org.jline</groupId>
                <artifactId>jline-terminal</artifactId>
                <version>${jline.ver}</version>
            </dependency>

            <!--
             Stanford dependencies.
             ==================
            -->

            <dependency>
                <groupId>edu.stanford.nlp</groupId>
                <artifactId>stanford-corenlp</artifactId>
                <version>${stanford.corenlp.ver}</version>
            </dependency>

            <dependency>
                <groupId>edu.stanford.nlp</groupId>
                <artifactId>stanford-corenlp</artifactId>
                <version>${stanford.corenlp.ver}</version>
                <classifier>models</classifier>
            </dependency>

            <!--
                Test scope.
                ===========
            -->
            <dependency>
                <groupId>org.scalatest</groupId>
                <artifactId>scalatest_${scala.major.ver}</artifactId>
                <version>${scalatest.ver}</version>
                <scope>test</scope>
            </dependency>

            <dependency>
                <groupId>org.apache.maven.plugins</groupId>
                <artifactId>maven-jar-plugin</artifactId>
                <version>${maven.jar.plugin.ver}</version>
            </dependency>
        </dependencies>
    </dependencyManagement>

    <build>
        <plugins>
            <plugin>
                <groupId>net.alchim31.maven</groupId>
                <artifactId>scala-maven-plugin</artifactId>
                <version>${scala.plugin.ver}</version>
                <configuration>
                    <jvmArgs>
                        <jvmArg>-Xms512m</jvmArg>
                        <jvmArg>-Xmx4096m</jvmArg>
                        <jvmArg>-Xss2048k</jvmArg>
                    </jvmArgs>
                    <args>
                        <arg>-unchecked</arg>
                        <arg>-deprecation</arg>
                        <arg>-feature</arg>
                    </args>
                    <scalaCompatVersion>3</scalaCompatVersion>
                    <source>${java.ver}</source>
                    <target>${java.ver}</target>
                </configuration>
                <executions>
                    <execution>
                        <id>scala-compile-first</id>
                        <phase>process-resources</phase>
                        <goals>
                            <goal>add-source</goal>
                            <goal>compile</goal>
                        </goals>
                    </execution>
                    <execution>
                        <id>scala-test-compile</id>
                        <phase>process-test-resources</phase>
                        <goals>
                            <goal>testCompile</goal>
                        </goals>
                    </execution>
                </executions>
            </plugin>

            <plugin>
                <groupId>org.apache.maven.plugins</groupId>
                <artifactId>maven-compiler-plugin</artifactId>
                <version>${maven.compiler.plugin.ver}</version>
                <configuration>
                    <source>${java.ver}</source>
                    <target>${java.ver}</target>
                </configuration>
            </plugin>

            <plugin>
                <groupId>org.apache.maven.plugins</groupId>
                <artifactId>maven-enforcer-plugin</artifactId>
                <version>${maven.enforcer.plugin.ver}</version>
                <configuration>
                    <rules>
                        <requireJavaVersion>
                            <message>

                                ------------------------------------------------------------------------
                                You are trying to compile NLPCraft with inappropriate JDK version!
                                Detected JDK Version: ${java.runtime.version}.
                                JDK version should be 11 or later.
                                ------------------------------------------------------------------------

                            </message>
                            <version>11</version>
                        </requireJavaVersion>
                    </rules>
                </configuration>
                <executions>
                    <execution>
                        <goals>
                            <goal>enforce</goal>
                        </goals>
                    </execution>
                </executions>
            </plugin>

            <plugin>
                <groupId>org.apache.maven.plugins</groupId>
                <artifactId>maven-source-plugin</artifactId>
                <version>${maven.source.plugin.ver}</version>
                <executions>
                    <execution>
                        <id>attach-sources</id>
                        <goals>
                            <goal>jar-no-fork</goal>
                        </goals>
                    </execution>
                </executions>
            </plugin>
        </plugins>
    </build>

    <profiles>
        <!-- Stanford CoreNLP integration is not included by default due to GPL-licensed code. -->
        <profile>
            <id>stanford-core</id>
            <modules>
                <module>nlpcraft-stanford</module>
            </modules>
        </profile>

        <profile>
            <id>examples</id>
            <modules>
                <module>nlpcraft-examples/time</module>
                <module>nlpcraft-examples/lightswitch</module>
                <module>nlpcraft-examples/lightswitch-ru</module>
                <module>nlpcraft-examples/lightswitch-fr</module>
                <module>nlpcraft-examples/pizzeria</module>
                <module>nlpcraft-examples/calculator</module>
            </modules>
        </profile>
    </profiles>
</project><|MERGE_RESOLUTION|>--- conflicted
+++ resolved
@@ -75,11 +75,9 @@
         <!-- Major Java/Scala version. -->
         <scala.major.ver>3</scala.major.ver>
         <scala3.ver>${scala.major.ver}.1.3</scala3.ver>
-<<<<<<< HEAD
+
         <scala2.ver>2.13.10</scala2.ver>
-=======
-        <scala2.ver>2.13.9</scala2.ver>
->>>>>>> 262b8619
+
         <java.ver>11</java.ver>
         <maven.build.timestamp.format>yyyy-MM-dd-HH-mm</maven.build.timestamp.format>
         <timestamp>${maven.build.timestamp}</timestamp>
